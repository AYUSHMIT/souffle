--- conflicted
+++ resolved
@@ -28,10 +28,7 @@
 #include "InterpreterInterface.h"
 #include "Macro.h"
 #include "ParserDriver.h"
-<<<<<<< HEAD
-=======
 #include "PrecedenceGraph.h"
->>>>>>> 8a0db0f5
 #include "RamProgram.h"
 #include "RamSemanticChecker.h"
 #include "RamTransformer.h"
@@ -46,13 +43,10 @@
 #include "Explain.h"
 #endif
 
-<<<<<<< HEAD
-=======
 #ifdef USE_MPI
 #include "Mpi.h"
 #endif
 
->>>>>>> 8a0db0f5
 #include <cassert>
 #include <chrono>
 #include <cstdio>
@@ -86,11 +80,6 @@
     }
 
     // run the executable
-<<<<<<< HEAD
-    int exitCode = system(binaryFilename.c_str());
-
-    // remove temp files
-=======
     int exitCode;
 #ifdef USE_MPI
     if (Global::config().get("engine") == "mpi") {
@@ -103,15 +92,11 @@
 
 // only remove temp files if we are not configuring with --enable-debug
 #ifndef NDEBUG
->>>>>>> 8a0db0f5
     if (Global::config().get("dl-program").empty()) {
         remove(binaryFilename.c_str());
         remove((binaryFilename + ".cpp").c_str());
     }
-<<<<<<< HEAD
-=======
-#endif
->>>>>>> 8a0db0f5
+#endif
 
     // exit with same code as executable
     if (exitCode != 0) {
@@ -214,11 +199,7 @@
 #endif
                             {"data-structure", 'd', "type", "", false,
                                     "Specify data structure (brie/btree/eqrel/rbtset/hashset)."},
-<<<<<<< HEAD
-                            {"engine", 'e', "[ file ]", "", false,
-=======
                             {"engine", 'e', "[ file | mpi ]", "", false,
->>>>>>> 8a0db0f5
                                     "Specify communication engine for distributed execution."},
                             {"verbose", 'v', "", "", false, "Verbose output."},
                             {"help", 'h', "", "", false, "Display this help message."}};
@@ -299,7 +280,17 @@
             Global::config().set("compile");
         }
 
-<<<<<<< HEAD
+        /* disable provenance with multithreading */
+        /*
+        if (Global::config().has("provenance")) {
+            if (Global::config().has("jobs")) {
+                if (Global::config().get("jobs") != "1") {
+                    throw std::runtime_error("provenance cannot be enabled with multiple jobs.");
+                }
+            }
+        }
+        */
+
         /* ensure that souffle has been compiled with support for the execution engine, if specified */
         if (Global::config().has("engine")) {
             if (!(Global::config().has("compile") || Global::config().has("dl-program") ||
@@ -307,28 +298,6 @@
                 throw std::invalid_argument("Error: Use of engine option not yet available for interpreter.");
             }
             const auto& engine = Global::config().get("engine");
-            if (engine != "file") {
-                throw std::invalid_argument("Error: Use of engine '" + engine + "' is not supported.");
-            }
-        }
-
-=======
-        /* disable provenance with multithreading */
-        if (Global::config().has("provenance")) {
-            if (Global::config().has("jobs")) {
-                if (Global::config().get("jobs") != "1") {
-                    throw std::runtime_error("provenance cannot be enabled with multiple jobs.");
-                }
-            }
-        }
-
-        /* ensure that souffle has been compiled with support for the execution engine, if specified */
-        if (Global::config().has("engine")) {
-            if (!(Global::config().has("compile") || Global::config().has("dl-program") ||
-                        Global::config().has("generate"))) {
-                throw std::invalid_argument("Error: Use of engine option not yet available for interpreter.");
-            }
-            const auto& engine = Global::config().get("engine");
             if (engine != "file" && engine != "mpi") {
                 throw std::invalid_argument("Error: Use of engine '" + engine + "' is not supported.");
             }
@@ -348,7 +317,6 @@
             Global::config().set("profile");
         }
 
->>>>>>> 8a0db0f5
         if (Global::config().has("live-profile") && !Global::config().has("profile")) {
             Global::config().set("profile");
         }
