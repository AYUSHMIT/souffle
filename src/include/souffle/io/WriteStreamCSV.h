/*
 * Souffle - A Datalog Compiler
 * Copyright (c) 2013, 2014, Oracle and/or its affiliates. All rights reserved
 * Licensed under the Universal Permissive License v 1.0 as shown at:
 * - https://opensource.org/licenses/UPL
 * - <souffle root>/licenses/SOUFFLE-UPL.txt
 */

/************************************************************************
 *
 * @file WriteStreamCSV.h
 *
 ***********************************************************************/

#pragma once

#include "souffle/RamTypes.h"
#include "souffle/SymbolTable.h"
#include "souffle/io/WriteStream.h"
#include "souffle/utility/ContainerUtil.h"
#include "souffle/utility/MiscUtil.h"
#include "souffle/utility/ParallelUtil.h"
#ifdef USE_LIBZ
#include "souffle/io/gzfstream.h"
#endif

#include <cstddef>
#include <fstream>
#include <iomanip>
#include <iostream>
#include <map>
#include <ostream>
#include <string>
#include <vector>

namespace souffle {

class RecordTable;

class WriteStreamCSV : public WriteStream {
protected:
    WriteStreamCSV(const std::map<std::string, std::string>& rwOperation, const SymbolTable& symbolTable,
            const RecordTable& recordTable)
            : WriteStream(rwOperation, symbolTable, recordTable),
              delimiter(getOr(rwOperation, "delimiter", "\t")){};

    const std::string delimiter;

    void writeNextTupleCSV(std::ostream& destination, const RamDomain* tuple) {
        writeNextTupleElement(destination, typeAttributes.at(0), tuple[0]);

        for (size_t col = 1; col < arity; ++col) {
            destination << delimiter;
            writeNextTupleElement(destination, typeAttributes.at(col), tuple[col]);
        }

        destination << "\n";
    }

    void writeNextTupleElement(std::ostream& destination, const std::string& type, RamDomain value) {
        switch (type[0]) {
            case 's': destination << symbolTable.unsafeResolve(value); break;
            case 'i': destination << value; break;
            case 'u': destination << ramBitCast<RamUnsigned>(value); break;
            case 'f': destination << ramBitCast<RamFloat>(value); break;
            case 'r': outputRecord(destination, value, type); break;
            case '+': outputADT(destination, value, type); break;
            default: fatal("unsupported type attribute: `%c`", type[0]);
        }
    }
};

class WriteFileCSV : public WriteStreamCSV {
public:
    WriteFileCSV(const std::map<std::string, std::string>& rwOperation, const SymbolTable& symbolTable,
            const RecordTable& recordTable)
            : WriteStreamCSV(rwOperation, symbolTable, recordTable),
              file(getFileName(rwOperation), std::ios::out | std::ios::binary) {
        if (getOr(rwOperation, "headers", "false") == "true") {
            file << rwOperation.at("attributeNames") << std::endl;
        }
        file << std::setprecision(std::numeric_limits<RamFloat>::max_digits10);
    }

    ~WriteFileCSV() override = default;

protected:
    std::ofstream file;

    void writeNullary() override {
        file << "()\n";
    }

    void writeNextTuple(const RamDomain* tuple) override {
        writeNextTupleCSV(file, tuple);
    }

    /**
     * Return given filename or construct from relation name.
     * Default name is [configured path]/[relation name].csv
     *
     * @param rwOperation map of IO configuration options
     * @return input filename
     */
    static std::string getFileName(const std::map<std::string, std::string>& rwOperation) {
        auto name = getOr(rwOperation, "filename", rwOperation.at("name") + ".csv");
        if (name.front() != '/') {
            name = getOr(rwOperation, "output-dir", ".") + "/" + name;
        }
        return name;
    }
};

#ifdef USE_LIBZ
class WriteGZipFileCSV : public WriteStreamCSV {
public:
    WriteGZipFileCSV(const std::map<std::string, std::string>& rwOperation, const SymbolTable& symbolTable,
            const RecordTable& recordTable)
            : WriteStreamCSV(rwOperation, symbolTable, recordTable),
              file(getFileName(rwOperation), std::ios::out | std::ios::binary) {
        if (getOr(rwOperation, "headers", "false") == "true") {
            file << rwOperation.at("attributeNames") << std::endl;
        }
        file << std::setprecision(std::numeric_limits<RamFloat>::max_digits10);
    }

    ~WriteGZipFileCSV() override = default;

protected:
    void writeNullary() override {
        file << "()\n";
    }

    void writeNextTuple(const RamDomain* tuple) override {
        writeNextTupleCSV(file, tuple);
    }

    /**
     * Return given filename or construct from relation name.
     * Default name is [configured path]/[relation name].csv
     *
     * @param rwOperation map of IO configuration options
     * @return input filename
     */
    static std::string getFileName(const std::map<std::string, std::string>& rwOperation) {
        auto name = getOr(rwOperation, "filename", rwOperation.at("name") + ".csv.gz");
        if (name.front() != '/') {
            name = getOr(rwOperation, "output-dir", ".") + "/" + name;
        }
        return name;
    }

    gzfstream::ogzfstream file;
};
#endif

class WriteCoutCSV : public WriteStreamCSV {
public:
    WriteCoutCSV(const std::map<std::string, std::string>& rwOperation, const SymbolTable& symbolTable,
            const RecordTable& recordTable)
            : WriteStreamCSV(rwOperation, symbolTable, recordTable) {
        std::cout << "---------------\n" << rwOperation.at("name");
        if (getOr(rwOperation, "headers", "false") == "true") {
            std::cout << "\n" << rwOperation.at("attributeNames");
        }
        std::cout << "\n===============\n";
        std::cout << std::setprecision(std::numeric_limits<RamFloat>::max_digits10);
    }

    ~WriteCoutCSV() override {
        std::cout << "===============\n";
    }

protected:
    void writeNullary() override {
        std::cout << "()\n";
    }

    void writeNextTuple(const RamDomain* tuple) override {
        writeNextTupleCSV(std::cout, tuple);
    }
};

class WriteCoutPrintSize : public WriteStream {
public:
    explicit WriteCoutPrintSize(const std::map<std::string, std::string>& rwOperation)
            : WriteStream(rwOperation, {}, {}), lease(souffle::getOutputLock().acquire()) {
        std::cout << rwOperation.at("name") << "\t";
    }

    ~WriteCoutPrintSize() override = default;

protected:
    void writeNullary() override {
        fatal("attempting to iterate over a print size operation");
    }

    void writeNextTuple(const RamDomain* /* tuple */) override {
        fatal("attempting to iterate over a print size operation");
    }

    void writeSize(std::size_t size) override {
        std::cout << size << "\n";
    }

    Lock::Lease lease;
};

class WriteFileCSVFactory : public WriteStreamFactory {
public:
    Own<WriteStream> getWriter(const std::map<std::string, std::string>& rwOperation,
            const SymbolTable& symbolTable, const RecordTable& recordTable) override {
#ifdef USE_LIBZ
        if (contains(rwOperation, "compress")) {
            return mk<WriteGZipFileCSV>(rwOperation, symbolTable, recordTable);
        }
#endif
        return mk<WriteFileCSV>(rwOperation, symbolTable, recordTable);
    }
    const std::string& getName() const override {
        static const std::string name = "file";
        return name;
    }
    ~WriteFileCSVFactory() override = default;
};

class WriteCoutCSVFactory : public WriteStreamFactory {
public:
    Own<WriteStream> getWriter(const std::map<std::string, std::string>& rwOperation,
            const SymbolTable& symbolTable, const RecordTable& recordTable) override {
        return mk<WriteCoutCSV>(rwOperation, symbolTable, recordTable);
    }

    const std::string& getName() const override {
        static const std::string name = "stdout";
        return name;
    }
    ~WriteCoutCSVFactory() override = default;
};

class WriteCoutPrintSizeFactory : public WriteStreamFactory {
public:
<<<<<<< HEAD
    Own<WriteStream> getWriter(const std::map<std::string, std::string>& rwOperation, const SymbolTable&,
            const RecordTable&) override {
        return std::make_unique<WriteCoutPrintSize>(rwOperation);
=======
    std::unique_ptr<WriteStream> getWriter(const std::map<std::string, std::string>& rwOperation,
            const SymbolTable&, const RecordTable&) override {
        return mk<WriteCoutPrintSize>(rwOperation);
>>>>>>> b0bdb5b3
    }
    const std::string& getName() const override {
        static const std::string name = "stdoutprintsize";
        return name;
    }
    ~WriteCoutPrintSizeFactory() override = default;
};

} /* namespace souffle */<|MERGE_RESOLUTION|>--- conflicted
+++ resolved
@@ -240,15 +240,9 @@
 
 class WriteCoutPrintSizeFactory : public WriteStreamFactory {
 public:
-<<<<<<< HEAD
     Own<WriteStream> getWriter(const std::map<std::string, std::string>& rwOperation, const SymbolTable&,
             const RecordTable&) override {
-        return std::make_unique<WriteCoutPrintSize>(rwOperation);
-=======
-    std::unique_ptr<WriteStream> getWriter(const std::map<std::string, std::string>& rwOperation,
-            const SymbolTable&, const RecordTable&) override {
         return mk<WriteCoutPrintSize>(rwOperation);
->>>>>>> b0bdb5b3
     }
     const std::string& getName() const override {
         static const std::string name = "stdoutprintsize";
