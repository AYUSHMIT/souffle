--- conflicted
+++ resolved
@@ -60,17 +60,13 @@
     // visitor
     class ValueLevelVisitor : public Visitor<int> {
     public:
-        // number
-<<<<<<< HEAD
-        int visitNumericConstant(const NumericConstant&) override {
-            return -1;
-        }
-
-        // string
-        int visitStringConstant(const StringConstant&) override {
-=======
-        int visit_(type_identity<Constant>, const Constant&) override {
->>>>>>> 238d4a38
+        // string constant
+        int visit_(type_identity<StringConstant>, const StringConstant&) override {
+            return -1;
+        }
+
+        // number constant
+        int visit_(type_identity<NumericConstant>, const NumericConstant&) override {
             return -1;
         }
 
