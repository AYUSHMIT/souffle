/*
 * Souffle - A Datalog Compiler
 * Copyright (c) 2015, Oracle and/or its affiliates. All rights reserved
 * Licensed under the Universal Permissive License v 1.0 as shown at:
 * - https://opensource.org/licenses/UPL
 * - <souffle root>/licenses/SOUFFLE-UPL.txt
 */

/************************************************************************
 *
 * @file SemanticChecker.cpp
 *
 * Implementation of the semantic checker pass.
 *
 ***********************************************************************/

#include "ast/transform/SemanticChecker.h"
#include "AggregateOp.h"
#include "BinaryConstraintOps.h"
#include "ErrorReport.h"
#include "FunctorOps.h"
#include "Global.h"
#include "GraphUtils.h"
#include "RamTypes.h"
#include "RelationTag.h"
#include "SrcLocation.h"
#include "ast/Aggregator.h"
#include "ast/Argument.h"
#include "ast/Atom.h"
#include "ast/Attribute.h"
#include "ast/BinaryConstraint.h"
#include "ast/Clause.h"
#include "ast/Counter.h"
#include "ast/ExecutionOrder.h"
#include "ast/ExecutionPlan.h"
#include "ast/Functor.h"
#include "ast/IO.h"
#include "ast/IntrinsicFunctor.h"
#include "ast/Literal.h"
#include "ast/Negation.h"
#include "ast/NilConstant.h"
#include "ast/Node.h"
#include "ast/NodeMapper.h"
#include "ast/NumericConstant.h"
#include "ast/Program.h"
#include "ast/QualifiedName.h"
#include "ast/RecordInit.h"
#include "ast/RecordType.h"
#include "ast/Relation.h"
#include "ast/StringConstant.h"
#include "ast/SubsetType.h"
#include "ast/Term.h"
#include "ast/TranslationUnit.h"
#include "ast/Type.h"
#include "ast/TypeCast.h"
#include "ast/TypeSystem.h"
#include "ast/UnionType.h"
#include "ast/UnnamedVariable.h"
#include "ast/UserDefinedFunctor.h"
#include "ast/Utils.h"
#include "ast/Variable.h"
#include "ast/Visitor.h"
#include "ast/analysis/Ground.h"
#include "ast/analysis/IOType.h"
#include "ast/analysis/PrecedenceGraph.h"
#include "ast/analysis/RecursiveClauses.h"
#include "ast/analysis/SCCGraph.h"
#include "ast/analysis/SumTypeBranches.h"
#include "ast/analysis/Type.h"
#include "ast/analysis/TypeEnvironment.h"
#include "ast/transform/GroundedTermsChecker.h"
#include "utility/../RamTypes.h"
#include "utility/ContainerUtil.h"
#include "utility/FunctionalUtil.h"
#include "utility/MiscUtil.h"
#include "utility/StreamUtil.h"
#include "utility/StringUtil.h"
#include "utility/tinyformat.h"
#include <algorithm>
#include <cassert>
#include <cstddef>
#include <functional>
#include <iostream>
#include <map>
#include <memory>
#include <optional>
#include <set>
#include <typeinfo>
#include <utility>
#include <vector>

namespace souffle {
class AstConstant;

struct AstSemanticCheckerImpl {
    AstTranslationUnit& tu;
    AstSemanticCheckerImpl(AstTranslationUnit& tu);

private:
    const IOType& ioTypes = *tu.getAnalysis<IOType>();
    const PrecedenceGraphAnalysis& precedenceGraph = *tu.getAnalysis<PrecedenceGraphAnalysis>();
    const RecursiveClausesAnalysis& recursiveClauses = *tu.getAnalysis<RecursiveClausesAnalysis>();
    const TypeEnvironmentAnalysis& typeEnvAnalysis = *tu.getAnalysis<TypeEnvironmentAnalysis>();
    const SCCGraphAnalysis& sccGraph = *tu.getAnalysis<SCCGraphAnalysis>();
    const SumTypeBranchesAnalysis& sumTypesBranches = *tu.getAnalysis<SumTypeBranchesAnalysis>();

    const TypeEnvironment& typeEnv = typeEnvAnalysis.getTypeEnvironment();
    const AstProgram& program = *tu.getProgram();
    ErrorReport& report = tu.getErrorReport();

    void checkAtom(const AstAtom& atom);
    void checkLiteral(const AstLiteral& literal);
    void checkAggregator(const AstAggregator& aggregator);
    bool isDependent(const AstClause& agg1, const AstClause& agg2);
    void checkArgument(const AstArgument& arg);
    void checkConstant(const AstArgument& argument);
    void checkFact(const AstClause& fact);
    void checkClause(const AstClause& clause);
    void checkComplexRule(std::set<const AstClause*> multiRule);
    void checkRelationDeclaration(const AstRelation& relation);
    void checkRelation(const AstRelation& relation);

    void checkTypesDeclarations();
    void checkRecordType(const AstRecordType& type);
    void checkSubsetType(const AstSubsetType& type);
    void checkUnionType(const AstUnionType& type);
    void checkSumType(const AstSumType& type);

    /** check if all the branches refer to the existing types. */
    void checkADTinits();

    void checkNamespaces();
    void checkIO();
    void checkWitnessProblem();
    void checkInlining();
};

bool AstSemanticChecker::transform(AstTranslationUnit& translationUnit) {
    AstSemanticCheckerImpl{translationUnit};
    return false;
}

class TypeChecker : AstVisitor<void> {
public:
    TypeChecker(AstTranslationUnit& tu) : tu(tu){};

    /** Analyse types, clause by clause */
    void run() {
        for (auto* clause : tu.getProgram()->getClauses()) {
            visitDepthFirstPreOrder(*clause, *this);
        }
    }

private:
    AstTranslationUnit& tu;
    ErrorReport& report = tu.getErrorReport();
    const TypeAnalysis& typeAnalysis = *tu.getAnalysis<TypeAnalysis>();
    const TypeEnvironment& typeEnv = tu.getAnalysis<TypeEnvironmentAnalysis>()->getTypeEnvironment();
    const AstProgram& program = *tu.getProgram();

    void visitAtom(const AstAtom& atom) override;
    void visitVariable(const AstVariable& var) override;
    void visitStringConstant(const AstStringConstant& constant) override;
    void visitNumericConstant(const AstNumericConstant& constant) override;
    void visitNilConstant(const AstNilConstant& constant) override;
    void visitRecordInit(const AstRecordInit& rec) override;
    void visitADTinit(const AstADTinit& adt) override;
    void visitTypeCast(const AstTypeCast& cast) override;
    void visitIntrinsicFunctor(const AstIntrinsicFunctor& fun) override;
    void visitUserDefinedFunctor(const AstUserDefinedFunctor& fun) override;
    void visitBinaryConstraint(const AstBinaryConstraint& constraint) override;
    void visitAggregator(const AstAggregator& aggregator) override;
};

AstSemanticCheckerImpl::AstSemanticCheckerImpl(AstTranslationUnit& tu) : tu(tu) {
    // suppress warnings for given relations
    if (Global::config().has("suppress-warnings")) {
        std::vector<std::string> suppressedRelations =
                splitString(Global::config().get("suppress-warnings"), ',');

        if (std::find(suppressedRelations.begin(), suppressedRelations.end(), "*") !=
                suppressedRelations.end()) {
            // mute all relations
            for (AstRelation* rel : program.getRelations()) {
                rel->addQualifier(RelationQualifier::SUPPRESSED);
            }
        } else {
            // mute only the given relations (if they exist)
            for (auto& relname : suppressedRelations) {
                const std::vector<std::string> comps = splitString(relname, '.');
                if (!comps.empty()) {
                    // generate the relation identifier
                    AstQualifiedName relid(comps[0]);
                    for (size_t i = 1; i < comps.size(); i++) {
                        relid.append(comps[i]);
                    }

                    // update suppressed qualifier if the relation is found
                    if (AstRelation* rel = getRelation(program, relid)) {
                        rel->addQualifier(RelationQualifier::SUPPRESSED);
                    }
                }
            }
        }
    }

    checkTypesDeclarations();

    checkADTinits();

    // check rules
    for (auto* rel : program.getRelations()) {
        checkRelation(*rel);
    }
    for (auto* clause : program.getClauses()) {
        checkClause(*clause);
    }

    // Group clauses that stem from a single complex rule
    // with multiple headers/disjunction etc. The grouping
    // is performed via their source-location.
    std::map<SrcLocation, std::set<const AstClause*>> multiRuleMap;
    for (auto* clause : program.getClauses()) {
        // collect clauses of a multi rule, i.e., they have the same source locator
        multiRuleMap[clause->getSrcLoc()].insert(clause);
    }

    // check complex rule
    for (const auto& multiRule : multiRuleMap) {
        checkComplexRule(multiRule.second);
    }

    checkNamespaces();
    checkIO();
    checkWitnessProblem();
    checkInlining();

    // Run grounded terms checker
    GroundedTermsChecker().verify(tu);

    // Check types
    TypeChecker{tu}.run();

    // - stratification --
    // check for cyclic dependencies
    for (AstRelation* cur : program.getRelations()) {
        size_t scc = sccGraph.getSCC(cur);
        if (sccGraph.isRecursive(scc)) {
            for (const AstRelation* cyclicRelation : sccGraph.getInternalRelations(scc)) {
                // Negations and aggregations need to be stratified
                const AstLiteral* foundLiteral = nullptr;
                bool hasNegation = hasClauseWithNegatedRelation(cyclicRelation, cur, &program, foundLiteral);
                if (hasNegation ||
                        hasClauseWithAggregatedRelation(cyclicRelation, cur, &program, foundLiteral)) {
                    auto const& relSet = sccGraph.getInternalRelations(scc);
                    std::set<const AstRelation*, AstNameComparison> sortedRelSet(
                            relSet.begin(), relSet.end());
                    // Negations and aggregations need to be stratified
                    std::string relationsListStr = toString(join(sortedRelSet, ",",
                            [](std::ostream& out, const AstRelation* r) { out << r->getQualifiedName(); }));
                    std::vector<DiagnosticMessage> messages;
                    messages.push_back(DiagnosticMessage(
                            "Relation " + toString(cur->getQualifiedName()), cur->getSrcLoc()));
                    std::string negOrAgg = hasNegation ? "negation" : "aggregation";
                    messages.push_back(
                            DiagnosticMessage("has cyclic " + negOrAgg, foundLiteral->getSrcLoc()));
                    report.addDiagnostic(Diagnostic(Diagnostic::Type::ERROR,
                            DiagnosticMessage("Unable to stratify relation(s) {" + relationsListStr + "}"),
                            messages));
                    break;
                }
            }
        }
    }
}

void AstSemanticCheckerImpl::checkAtom(const AstAtom& atom) {
    // check existence of relation
    auto* r = getRelation(program, atom.getQualifiedName());
    if (r == nullptr) {
        report.addError("Undefined relation " + toString(atom.getQualifiedName()), atom.getSrcLoc());
        return;
    }

    if (r->getArity() != atom.getArity()) {
        report.addError(
                "Mismatching arity of relation " + toString(atom.getQualifiedName()), atom.getSrcLoc());
    }

    for (const AstArgument* arg : atom.getArguments()) {
        checkArgument(*arg);
    }
}

void AstSemanticCheckerImpl::checkADTinits() {
    visitDepthFirst(program.getClauses(), [&](const AstADTinit& adt) {
        if (sumTypesBranches.getType(adt.getBranch()) == nullptr) {
            report.addError("Undeclared branch", adt.getSrcLoc());
        }
    });
}

namespace {

/**
 * Get unnamed variables except those that appear inside aggregates.
 */
std::set<const AstUnnamedVariable*> getUnnamedVariables(const AstNode& node) {
    std::set<const AstUnnamedVariable*> unnamedInAggregates;
    visitDepthFirst(node, [&](const AstAggregator& agg) {
        visitDepthFirst(agg, [&](const AstUnnamedVariable& var) { unnamedInAggregates.insert(&var); });
    });

    std::set<const AstUnnamedVariable*> unnamed;
    visitDepthFirst(node, [&](const AstUnnamedVariable& var) {
        if (!contains(unnamedInAggregates, &var)) {
            unnamed.insert(&var);
        }
    });

    return unnamed;
}

}  // namespace

void AstSemanticCheckerImpl::checkLiteral(const AstLiteral& literal) {
    // check potential nested atom
    if (const auto* atom = as<AstAtom>(literal)) {
        checkAtom(*atom);
    }

    if (const auto* neg = as<AstNegation>(literal)) {
        checkAtom(*neg->getAtom());
    }

    if (const auto* constraint = as<AstBinaryConstraint>(literal)) {
        checkArgument(*constraint->getLHS());
        checkArgument(*constraint->getRHS());

        std::set<const AstUnnamedVariable*> unnamedInRecord;
        visitDepthFirst(*constraint, [&](const AstRecordInit& record) {
            for (auto* arg : record.getArguments()) {
                if (auto* unnamed = as<AstUnnamedVariable>(arg)) {
                    unnamedInRecord.insert(unnamed);
                }
            }
        });

        // Check if constraint contains unnamed variables.
        for (auto* unnamed : getUnnamedVariables(*constraint)) {
            if (!contains(unnamedInRecord, unnamed)) {
                report.addError("Underscore in binary relation", unnamed->getSrcLoc());
            }
        }
    }
}

/**
 * agg1, agg2 are clauses which contain no head, and consist of a single literal
 * that contains an aggregate.
 * agg1 is dependent on agg2 if agg1 contains a variable which is grounded by agg2, and not by agg1.
 */
bool AstSemanticCheckerImpl::isDependent(const AstClause& agg1, const AstClause& agg2) {
    auto groundedInAgg1 = getGroundedTerms(tu, agg1);
    auto groundedInAgg2 = getGroundedTerms(tu, agg2);
    bool dependent = false;
    // For each variable X in the first aggregate
    visitDepthFirst(agg1, [&](const AstVariable& searchVar) {
        // Try to find the corresponding variable X in the second aggregate
        // by string comparison
        const AstVariable* matchingVarPtr = nullptr;
        visitDepthFirst(agg2, [&](const AstVariable& var) {
            if (var == searchVar) {
                matchingVarPtr = &var;
                return;
            }
        });
        // If the variable occurs in both clauses (a match was found)
        if (matchingVarPtr != nullptr) {
            if (!groundedInAgg1[&searchVar] && groundedInAgg2[matchingVarPtr]) {
                dependent = true;
            }
        }
    });
    return dependent;
}

void AstSemanticCheckerImpl::checkAggregator(const AstAggregator& aggregator) {
    auto& report = tu.getErrorReport();
    auto& program = *tu.getProgram();
    const AstAggregator* inner = nullptr;

    // check for disallowed nested aggregates
    visitDepthFirst(aggregator, [&](const AstAggregator& innerAgg) {
        if (aggregator != innerAgg) {
            inner = &innerAgg;
        }
    });

    if (inner != nullptr) {
        report.addError("Unsupported nested aggregate", inner->getSrcLoc());
    }

    AstClause dummyClauseAggregator;

    visitDepthFirst(program, [&](const AstLiteral& parentLiteral) {
        visitDepthFirst(parentLiteral, [&](const AstAggregator& candidateAggregate) {
            if (candidateAggregate != aggregator) {
                return;
            }
            // Get the literal containing the aggregator and put it into a dummy clause
            // so we can get information about groundedness
            dummyClauseAggregator.addToBody(souffle::clone(&parentLiteral));
        });
    });

    visitDepthFirst(program, [&](const AstLiteral& parentLiteral) {
        visitDepthFirst(parentLiteral, [&](const AstAggregator& /* otherAggregate */) {
            // Create the other aggregate's dummy clause
            AstClause dummyClauseOther;
            dummyClauseOther.addToBody(souffle::clone(&parentLiteral));
            // Check dependency between the aggregator and this one
            if (isDependent(dummyClauseAggregator, dummyClauseOther) &&
                    isDependent(dummyClauseOther, dummyClauseAggregator)) {
                report.addError("Mutually dependent aggregate", aggregator.getSrcLoc());
            }
        });
    });

    for (AstLiteral* literal : aggregator.getBodyLiterals()) {
        checkLiteral(*literal);
    }
}

void AstSemanticCheckerImpl::checkArgument(const AstArgument& arg) {
    if (const auto* agg = dynamic_cast<const AstAggregator*>(&arg)) {
        checkAggregator(*agg);
    } else if (const auto* func = dynamic_cast<const AstFunctor*>(&arg)) {
        for (auto arg : func->getArguments()) {
            checkArgument(*arg);
        }
    }
}

namespace {

/**
 * Check if the argument can be statically evaluated
 * and thus in particular, if it should be allowed to appear as argument in facts.
 **/
bool isConstantArgument(const AstArgument* arg) {
    assert(arg != nullptr);

    if (isA<AstVariable>(arg) || isA<AstUnnamedVariable>(arg)) {
        return false;
    } else if (isA<AstUserDefinedFunctor>(arg)) {
        return false;
    } else if (isA<AstCounter>(arg)) {
        return false;
    } else if (auto* typeCast = as<AstTypeCast>(arg)) {
        return isConstantArgument(typeCast->getValue());
    } else if (auto* term = as<AstTerm>(arg)) {
        // Term covers intrinsic functor and records. User-functors are handled earlier.
        return all_of(term->getArguments(), isConstantArgument);
    } else if (isA<AstConstant>(arg)) {
        return true;
    } else if (auto* adt = as<AstADTinit>(arg)) {
        return isConstantArgument(adt->getArgument());
    } else {
        fatal("unsupported argument type: %s", typeid(arg).name());
    }
}

}  // namespace

/* Check if facts contain only constants */
void AstSemanticCheckerImpl::checkFact(const AstClause& fact) {
    assert(isFact(fact));

    AstAtom* head = fact.getHead();
    if (head == nullptr) {
        return;  // checked by clause
    }

    AstRelation* rel = getRelation(program, head->getQualifiedName());
    if (rel == nullptr) {
        return;  // checked by clause
    }

    // facts must only contain constants
    for (auto* arg : head->getArguments()) {
        if (!isConstantArgument(arg)) {
            report.addError("Argument in fact is not constant", arg->getSrcLoc());
        }
    }
}

void AstSemanticCheckerImpl::checkClause(const AstClause& clause) {
    // check head atom
    checkAtom(*clause.getHead());

    // Check for absence of underscores in head
    for (auto* unnamed : getUnnamedVariables(*clause.getHead())) {
        report.addError("Underscore in head of rule", unnamed->getSrcLoc());
    }

    // check body literals
    for (AstLiteral* lit : clause.getBodyLiterals()) {
        checkLiteral(*lit);
    }

    // check facts
    if (isFact(clause)) {
        checkFact(clause);
    }

    // check whether named unnamed variables of the form _<ident>
    // are only used once in a clause; if not, warnings will be
    // issued.
    std::map<std::string, int> var_count;
    std::map<std::string, const AstVariable*> var_pos;
    visitDepthFirst(clause, [&](const AstVariable& var) {
        var_count[var.getName()]++;
        var_pos[var.getName()] = &var;
    });
    for (const auto& cur : var_count) {
        int numAppearances = cur.second;
        const auto& varName = cur.first;
        const auto& varLocation = var_pos[varName]->getSrcLoc();
        if (varName[0] == '_') {
            assert(varName.size() > 1 && "named variable should not be a single underscore");
            if (numAppearances > 1) {
                report.addWarning("Variable " + varName + " marked as singleton but occurs more than once",
                        varLocation);
            }
        }
    }

    // check execution plan
    if (clause.getExecutionPlan() != nullptr) {
        auto numAtoms = getBodyLiterals<AstAtom>(clause).size();
        for (const auto& cur : clause.getExecutionPlan()->getOrders()) {
            bool isComplete = true;
            auto order = cur.second->getOrder();
            for (unsigned i = 1; i <= order.size(); i++) {
                if (!contains(order, i)) {
                    isComplete = false;
                    break;
                }
            }
            if (order.size() != numAtoms || !isComplete) {
                report.addError("Invalid execution order in plan", cur.second->getSrcLoc());
            }
        }
    }

    // check auto-increment
    if (recursiveClauses.recursive(&clause)) {
        visitDepthFirst(clause, [&](const AstCounter& ctr) {
            report.addError("Auto-increment functor in a recursive rule", ctr.getSrcLoc());
        });
    }
}

void AstSemanticCheckerImpl::checkComplexRule(std::set<const AstClause*> multiRule) {
    std::map<std::string, int> var_count;
    std::map<std::string, const AstVariable*> var_pos;

    // Count the variable occurrence for the body of a
    // complex rule only once.
    // TODO (b-scholz): for negation / disjunction this is not quite
    // right; we would need more semantic information here.
    for (auto literal : (*multiRule.begin())->getBodyLiterals()) {
        visitDepthFirst(*literal, [&](const AstVariable& var) {
            var_count[var.getName()]++;
            var_pos[var.getName()] = &var;
        });
    }

    // Count variable occurrence for each head separately
    for (auto clause : multiRule) {
        visitDepthFirst(*(clause->getHead()), [&](const AstVariable& var) {
            var_count[var.getName()]++;
            var_pos[var.getName()] = &var;
        });
    }

    // Check that a variables occurs more than once
    for (const auto& cur : var_count) {
        int numAppearances = cur.second;
        const auto& varName = cur.first;
        const auto& varLocation = var_pos[varName]->getSrcLoc();
        if (varName[0] != '_' && numAppearances == 1) {
            report.addWarning("Variable " + varName + " only occurs once", varLocation);
        }
    }
}

void AstSemanticCheckerImpl::checkRelationDeclaration(const AstRelation& relation) {
    const auto& attributes = relation.getAttributes();
    assert(attributes.size() == relation.getArity() && "mismatching attribute size and arity");

    for (size_t i = 0; i < relation.getArity(); i++) {
        AstAttribute* attr = attributes[i];
        auto&& typeName = attr->getTypeName();

        /* check whether type exists */
        if (!typeEnv.isPrimitiveType(typeName) && !getType(program, typeName)) {
            report.addError(tfm::format("Undefined type in attribute %s", *attr), attr->getSrcLoc());
        }

        /* check whether name occurs more than once */
        for (size_t j = 0; j < i; j++) {
            if (attr->getName() == attributes[j]->getName()) {
                report.addError(tfm::format("Doubly defined attribute name %s", *attr), attr->getSrcLoc());
            }
        }
    }
}

void AstSemanticCheckerImpl::checkRelation(const AstRelation& relation) {
    if (relation.getRepresentation() == RelationRepresentation::EQREL) {
        if (relation.getArity() == 2) {
            const auto& attributes = relation.getAttributes();
            assert(attributes.size() == 2 && "mismatching attribute size and arity");
            if (attributes[0]->getTypeName() != attributes[1]->getTypeName()) {
                report.addError("Domains of equivalence relation " + toString(relation.getQualifiedName()) +
                                        " are different",
                        relation.getSrcLoc());
            }
        } else {
            report.addError(
                    "Equivalence relation " + toString(relation.getQualifiedName()) + " is not binary",
                    relation.getSrcLoc());
        }
    }

    // start with declaration
    checkRelationDeclaration(relation);

    // check whether this relation is empty
    if (getClauses(program, relation).empty() && !ioTypes.isInput(&relation) &&
            !relation.hasQualifier(RelationQualifier::SUPPRESSED)) {
        report.addWarning("No rules/facts defined for relation " + toString(relation.getQualifiedName()),
                relation.getSrcLoc());
    }
}

// ----- types --------

void AstSemanticCheckerImpl::checkUnionType(const AstUnionType& type) {
    // check presence of all the element types and that all element types are based off a primitive
    for (const AstQualifiedName& sub : type.getTypes()) {
        if (typeEnv.isPrimitiveType(sub)) {
            continue;
        }
        const AstType* subt = getType(program, sub);
        if (subt == nullptr) {
            report.addError(tfm::format("Undefined type %s in definition of union type %s", sub,
                                    type.getQualifiedName()),
                    type.getSrcLoc());
        } else if (!isA<AstUnionType>(subt) && !isA<AstSubsetType>(subt)) {
            report.addError(tfm::format("Union type %s contains the non-primitive type %s",
                                    type.getQualifiedName(), sub),
                    type.getSrcLoc());
        }
    }

    // Check if the union is recursive.
    if (typeEnvAnalysis.isCyclic(type.getQualifiedName())) {
        report.addError("Infinite descent in the definition of type " + toString(type.getQualifiedName()),
                type.getSrcLoc());
    }

    /* check that union types do not mix different primitive types */
    for (const auto* type : program.getTypes()) {
        // We are only interested in unions here.
        if (dynamic_cast<const AstUnionType*>(type) == nullptr) {
            continue;
        }

        const auto& name = type->getQualifiedName();

        const auto& predefinedTypesInUnion = typeEnvAnalysis.getPrimitiveTypesInUnion(name);

        // Report error (if size == 0, then the union is cyclic)
        if (predefinedTypesInUnion.size() > 1) {
            report.addError(
                    tfm::format("Union type %s is defined over {%s} (multiple primitive types in union)",
                            name, join(predefinedTypesInUnion, ", ")),
                    type->getSrcLoc());
        }
    }
}

void AstSemanticCheckerImpl::checkRecordType(const AstRecordType& type) {
    auto&& fields = type.getFields();
    // check proper definition of all field types
    for (auto&& field : fields) {
        if (!typeEnv.isType(field->getTypeName())) {
            report.addError(tfm::format("Undefined type %s in definition of field %s", field->getTypeName(),
                                    field->getName()),
                    field->getSrcLoc());
        }
    }

    // check that field names are unique
    for (std::size_t i = 0; i < fields.size(); i++) {
        auto&& cur_name = fields[i]->getName();
        for (std::size_t j = 0; j < i; j++) {
            if (fields[j]->getName() == cur_name) {
                report.addError(tfm::format("Doubly defined field name %s in definition of type %s", cur_name,
                                        type.getQualifiedName()),
                        fields[i]->getSrcLoc());
            }
        }
    }
}

void AstSemanticCheckerImpl::checkSumType(const AstSumType& type) {
    // check if all branches contain properly defined types.
    for (auto& branch : type.getBranches()) {
        if (!typeEnv.isType(branch.type)) {
            report.addError(
                    tfm::format("Undefined type %s in definition of branch %s", branch.type, branch.name),
                    branch.loc);
        }
    }
}

void AstSemanticCheckerImpl::checkSubsetType(const AstSubsetType& astType) {
    if (typeEnvAnalysis.isCyclic(astType.getQualifiedName())) {
        report.addError(
                tfm::format("Infinite descent in the definition of type %s", astType.getQualifiedName()),
                astType.getSrcLoc());
        return;
    }

    if (!typeEnv.isType(astType.getBaseType())) {
        report.addError(tfm::format("Undefined base type %s in definition of type %s", astType.getBaseType(),
                                astType.getQualifiedName()),
                astType.getSrcLoc());
        return;
    }

    auto& rootType = typeEnv.getType(astType.getBaseType());

    if (isA<UnionType>(rootType)) {
        report.addError(tfm::format("Subset type %s can't be derived from union %s",
                                astType.getQualifiedName(), rootType.getName()),
                astType.getSrcLoc());
    }
}

void AstSemanticCheckerImpl::checkTypesDeclarations() {
    // The redefinitions of types is checked by checkNamespaces

    for (auto* type : program.getTypes()) {
        if (typeEnv.isPrimitiveType(type->getQualifiedName())) {
            report.addError("Redefinition of the predefined type", type->getSrcLoc());
            continue;
        }

        if (isA<AstUnionType>(type)) {
            checkUnionType(*as<AstUnionType>(type));
        } else if (isA<AstRecordType>(type)) {
            checkRecordType(*as<AstRecordType>(type));
        } else if (isA<AstSubsetType>(type)) {
            checkSubsetType(*as<AstSubsetType>(type));
        } else if (isA<AstSumType>(type)) {
            checkSumType(*as<AstSumType>(type));
        } else {
            fatal("unsupported type construct: %s", typeid(type).name());
        }
    }

    // Check if all the branch names are unique in sum types.
    std::map<std::string, std::vector<SrcLocation>> branchToLocation;
    visitDepthFirst(program.getTypes(), [&](const AstSumType& type) {
        for (auto&& branch : type.getBranches()) {
            branchToLocation[branch.name].push_back(branch.loc);
        }
    });

    for (auto& branchLocs : branchToLocation) {
        auto& branch = branchLocs.first;
        auto& locs = branchLocs.second;

        // If a branch is used only once, then everything is fine.
        if (locs.size() == 1) continue;

        auto primaryDiagnostic =
                DiagnosticMessage(tfm::format("Branch %s is defined multiple times", branch));

        std::vector<DiagnosticMessage> branchDeclarations;
        for (auto& loc : locs) {
            branchDeclarations.push_back(DiagnosticMessage(tfm::format("Branch %s defined", branch), loc));
        }

        report.addDiagnostic(Diagnostic(
                Diagnostic::Type::ERROR, std::move(primaryDiagnostic), std::move(branchDeclarations)));
    }
}

void AstSemanticCheckerImpl::checkIO() {
    auto checkIO = [&](const AstIO* directive) {
        auto* r = getRelation(program, directive->getQualifiedName());
        if (r == nullptr) {
            report.addError(
                    "Undefined relation " + toString(directive->getQualifiedName()), directive->getSrcLoc());
        }
    };
    for (const auto* directive : program.getIOs()) {
        checkIO(directive);
    }
}

static const std::vector<SrcLocation> usesInvalidWitness(AstTranslationUnit& tu,
        const std::vector<AstLiteral*>& literals,
        const std::set<std::unique_ptr<AstArgument>>& groundedArguments) {
    // Node-mapper that replaces aggregators with new (unique) variables
    struct M : public AstNodeMapper {
        // Variables introduced to replace aggregators
        mutable std::set<std::string> aggregatorVariables;

        const std::set<std::string>& getAggregatorVariables() {
            return aggregatorVariables;
        }

        std::unique_ptr<AstNode> operator()(std::unique_ptr<AstNode> node) const override {
            static int numReplaced = 0;
            if (dynamic_cast<AstAggregator*>(node.get()) != nullptr) {
                // Replace the aggregator with a variable
                std::stringstream newVariableName;
                newVariableName << "+aggr_var_" << numReplaced++;

                // Keep track of which variables are bound to aggregators
                aggregatorVariables.insert(newVariableName.str());

                return std::make_unique<AstVariable>(newVariableName.str());
            }
            node->apply(*this);
            return node;
        }
    };

    std::vector<SrcLocation> result;

    // Create two versions of the original clause

    // Clause 1 - will remain equivalent to the original clause in terms of variable groundedness
    auto originalClause = std::make_unique<AstClause>();
    originalClause->setHead(std::make_unique<AstAtom>("*"));

    // Clause 2 - will have aggregators replaced with intrinsically grounded variables
    auto aggregatorlessClause = std::make_unique<AstClause>();
    aggregatorlessClause->setHead(std::make_unique<AstAtom>("*"));

    // Construct both clauses in the same manner to match the original clause
    // Must keep track of the subnode in Clause 1 that each subnode in Clause 2 matches to
    std::map<const AstArgument*, const AstArgument*> identicalSubnodeMap;
    for (const AstLiteral* lit : literals) {
        auto firstClone = souffle::clone(lit);
        auto secondClone = souffle::clone(lit);

        // Construct the mapping between equivalent literal subnodes
        std::vector<const AstArgument*> firstCloneArguments;
        visitDepthFirst(*firstClone, [&](const AstArgument& arg) { firstCloneArguments.push_back(&arg); });

        std::vector<const AstArgument*> secondCloneArguments;
        visitDepthFirst(*secondClone, [&](const AstArgument& arg) { secondCloneArguments.push_back(&arg); });

        for (size_t i = 0; i < firstCloneArguments.size(); i++) {
            identicalSubnodeMap[secondCloneArguments[i]] = firstCloneArguments[i];
        }

        // Actually add the literal clones to each clause
        originalClause->addToBody(std::move(firstClone));
        aggregatorlessClause->addToBody(std::move(secondClone));
    }

    // Replace the aggregators in Clause 2 with variables
    M update;
    aggregatorlessClause->apply(update);

    // Create a dummy atom to force certain arguments to be grounded in the aggregatorlessClause
    auto groundingAtomAggregatorless = std::make_unique<AstAtom>("grounding_atom");
    auto groundingAtomOriginal = std::make_unique<AstAtom>("grounding_atom");

    // Force the new aggregator variables to be grounded in the aggregatorless clause
    const std::set<std::string>& aggregatorVariables = update.getAggregatorVariables();
    for (const std::string& str : aggregatorVariables) {
        groundingAtomAggregatorless->addArgument(std::make_unique<AstVariable>(str));
    }

    // Force the given grounded arguments to be grounded in both clauses
    for (const std::unique_ptr<AstArgument>& arg : groundedArguments) {
        groundingAtomAggregatorless->addArgument(souffle::clone(arg));
        groundingAtomOriginal->addArgument(souffle::clone(arg));
    }

    aggregatorlessClause->addToBody(std::move(groundingAtomAggregatorless));
    originalClause->addToBody(std::move(groundingAtomOriginal));

    // Compare the grounded analysis of both generated clauses
    // All added arguments in Clause 2 were forced to be grounded, so if an ungrounded argument
    // appears in Clause 2, it must also appear in Clause 1. Consequently, have two cases:
    //   - The argument is also ungrounded in Clause 1 - handled by another check
    //   - The argument is grounded in Clause 1 => the argument was grounded in the
    //     first clause somewhere along the line by an aggregator-body - not allowed!
    std::set<std::unique_ptr<AstArgument>> newlyGroundedArguments;
    auto originalGrounded = getGroundedTerms(tu, *originalClause);
    for (auto&& pair : getGroundedTerms(tu, *aggregatorlessClause)) {
        if (!pair.second && originalGrounded[identicalSubnodeMap[pair.first]]) {
            result.push_back(pair.first->getSrcLoc());
        }

        // Otherwise, it can now be considered grounded
        newlyGroundedArguments.insert(souffle::clone(pair.first));
    }

    // All previously grounded are still grounded
    for (const std::unique_ptr<AstArgument>& arg : groundedArguments) {
        newlyGroundedArguments.insert(souffle::clone(arg));
    }

    // Everything on this level is fine, check subaggregators of each literal
    for (const AstLiteral* lit : literals) {
        visitDepthFirst(*lit, [&](const AstAggregator& aggr) {
            // Check recursively if an invalid witness is used
            for (auto&& argloc : usesInvalidWitness(tu, aggr.getBodyLiterals(), newlyGroundedArguments)) {
                result.push_back(argloc);
            }
        });
    }

    return result;
}

void AstSemanticCheckerImpl::checkWitnessProblem() {
    // Visit each clause to check if an invalid aggregator witness is used
    visitDepthFirst(program, [&](const AstClause& clause) {
        // Body literals of the clause to check
        std::vector<AstLiteral*> bodyLiterals = clause.getBodyLiterals();

        // Add in all head variables as new ungrounded body literals
        auto headVariables = std::make_unique<AstAtom>("*");
        visitDepthFirst(*clause.getHead(),
                [&](const AstVariable& var) { headVariables->addArgument(souffle::clone(&var)); });
        auto headNegation = std::make_unique<AstNegation>(std::move(headVariables));
        bodyLiterals.push_back(headNegation.get());

        // Perform the check
        std::set<std::unique_ptr<AstArgument>> groundedArguments;
        for (auto&& invalidArgument : usesInvalidWitness(tu, bodyLiterals, groundedArguments)) {
            report.addError(
                    "Witness problem: argument grounded by an aggregator's inner scope is used ungrounded in "
                    "outer scope",
                    invalidArgument);
        }
    });
}

/**
 * Find a cycle consisting entirely of inlined relations.
 * If no cycle exists, then an empty vector is returned.
 */
std::vector<AstQualifiedName> findInlineCycle(const PrecedenceGraphAnalysis& precedenceGraph,
        std::map<const AstRelation*, const AstRelation*>& origins, const AstRelation* current,
        AstRelationSet& unvisited, AstRelationSet& visiting, AstRelationSet& visited) {
    std::vector<AstQualifiedName> result;

    if (current == nullptr) {
        // Not looking at any nodes at the moment, so choose any node from the unvisited list

        if (unvisited.empty()) {
            // Nothing left to visit - so no cycles exist!
            return result;
        }

        // Choose any element from the unvisited set
        current = *unvisited.begin();
        origins[current] = nullptr;

        // Move it to "currently visiting"
        unvisited.erase(current);
        visiting.insert(current);

        // Check if we can find a cycle beginning from this node
        std::vector<AstQualifiedName> subresult =
                findInlineCycle(precedenceGraph, origins, current, unvisited, visiting, visited);

        if (subresult.empty()) {
            // No cycle found, try again from another node
            return findInlineCycle(precedenceGraph, origins, nullptr, unvisited, visiting, visited);
        } else {
            // Cycle found! Return it
            return subresult;
        }
    }

    // Check neighbours
    const AstRelationSet& successors = precedenceGraph.graph().successors(current);
    for (const AstRelation* successor : successors) {
        // Only care about inlined neighbours in the graph
        if (successor->hasQualifier(RelationQualifier::INLINE)) {
            if (visited.find(successor) != visited.end()) {
                // The neighbour has already been visited, so move on
                continue;
            }

            if (visiting.find(successor) != visiting.end()) {
                // Found a cycle!!
                // Construct the cycle in reverse
                while (current != nullptr) {
                    result.push_back(current->getQualifiedName());
                    current = origins[current];
                }
                return result;
            }

            // Node has not been visited yet
            origins[successor] = current;

            // Move from unvisited to visiting
            unvisited.erase(successor);
            visiting.insert(successor);

            // Visit recursively and check if a cycle is formed
            std::vector<AstQualifiedName> subgraphCycle =
                    findInlineCycle(precedenceGraph, origins, successor, unvisited, visiting, visited);

            if (!subgraphCycle.empty()) {
                // Found a cycle!
                return subgraphCycle;
            }
        }
    }

    // Visited all neighbours with no cycle found, so done visiting this node.
    visiting.erase(current);
    visited.insert(current);
    return result;
}

void AstSemanticCheckerImpl::checkInlining() {
    auto isInline = [&](const AstRelation* rel) { return rel->hasQualifier(RelationQualifier::INLINE); };

    // Find all inlined relations
    AstRelationSet inlinedRelations;
    for (const auto& relation : program.getRelations()) {
        if (isInline(relation)) {
            inlinedRelations.insert(relation);
            if (ioTypes.isIO(relation)) {
                report.addError(
                        "IO relation " + toString(relation->getQualifiedName()) + " cannot be inlined",
                        relation->getSrcLoc());
            }
        }
    }

    // Check 1:
    // Let G' be the subgraph of the precedence graph G containing only those nodes
    // which are marked with the inline directive.
    // If G' contains a cycle, then inlining cannot be performed.

    AstRelationSet unvisited;  // nodes that have not been visited yet
    AstRelationSet visiting;   // nodes that we are currently visiting
    AstRelationSet visited;    // nodes that have been completely explored

    // All nodes are initially unvisited
    for (const AstRelation* rel : inlinedRelations) {
        unvisited.insert(rel);
    }

    // Remember the parent node of each visited node to construct the found cycle
    std::map<const AstRelation*, const AstRelation*> origins;

    std::vector<AstQualifiedName> result =
            findInlineCycle(precedenceGraph, origins, nullptr, unvisited, visiting, visited);

    // If the result contains anything, then a cycle was found
    if (!result.empty()) {
        AstRelation* cycleOrigin = getRelation(program, result[result.size() - 1]);

        // Construct the string representation of the cycle
        std::stringstream cycle;
        cycle << "{" << cycleOrigin->getQualifiedName();

        // Print it backwards to preserve the initial cycle order
        for (int i = result.size() - 2; i >= 0; i--) {
            cycle << ", " << result[i];
        }

        cycle << "}";

        report.addError(
                "Cannot inline cyclically dependent relations " + cycle.str(), cycleOrigin->getSrcLoc());
    }

    // Check 2:
    // Cannot use the counter argument ('$') in inlined relations

    // Check if an inlined literal ever takes in a $
    visitDepthFirst(program, [&](const AstAtom& atom) {
        AstRelation* associatedRelation = getRelation(program, atom.getQualifiedName());
        if (associatedRelation != nullptr && isInline(associatedRelation)) {
            visitDepthFirst(atom, [&](const AstArgument& arg) {
                if (dynamic_cast<const AstCounter*>(&arg) != nullptr) {
                    report.addError(
                            "Cannot inline literal containing a counter argument '$'", arg.getSrcLoc());
                }
            });
        }
    });

    // Check if an inlined clause ever contains a $
    for (const AstRelation* rel : inlinedRelations) {
        for (AstClause* clause : getClauses(program, *rel)) {
            visitDepthFirst(*clause, [&](const AstArgument& arg) {
                if (dynamic_cast<const AstCounter*>(&arg) != nullptr) {
                    report.addError(
                            "Cannot inline clause containing a counter argument '$'", arg.getSrcLoc());
                }
            });
        }
    }

    // Check 3:
    // Suppose the relation b is marked with the inline directive, but appears negated
    // in a clause. Then, if b introduces a new variable in its body, we cannot inline
    // the relation b.

    // Find all relations with the inline declarative that introduce new variables in their bodies
    AstRelationSet nonNegatableRelations;
    for (const AstRelation* rel : inlinedRelations) {
        bool foundNonNegatable = false;
        for (const AstClause* clause : getClauses(program, *rel)) {
            // Get the variables in the head
            std::set<std::string> headVariables;
            visitDepthFirst(
                    *clause->getHead(), [&](const AstVariable& var) { headVariables.insert(var.getName()); });

            // Get the variables in the body
            std::set<std::string> bodyVariables;
            visitDepthFirst(clause->getBodyLiterals(),
                    [&](const AstVariable& var) { bodyVariables.insert(var.getName()); });

            // Check if all body variables are in the head
            // Do this separately to the above so only one error is printed per variable
            for (const std::string& var : bodyVariables) {
                if (headVariables.find(var) == headVariables.end()) {
                    nonNegatableRelations.insert(rel);
                    foundNonNegatable = true;
                    break;
                }
            }

            if (foundNonNegatable) {
                break;
            }
        }
    }

    // Check that these relations never appear negated
    visitDepthFirst(program, [&](const AstNegation& neg) {
        AstRelation* associatedRelation = getRelation(program, neg.getAtom()->getQualifiedName());
        if (associatedRelation != nullptr &&
                nonNegatableRelations.find(associatedRelation) != nonNegatableRelations.end()) {
            report.addError(
                    "Cannot inline negated relation which may introduce new variables", neg.getSrcLoc());
        }
    });

    // Check 4:
    // Don't support inlining atoms within aggregators at this point.

    // Reasoning: Suppose we have an aggregator like `max X: a(X)`, where `a` is inlined to `a1` and `a2`.
    // Then, `max X: a(X)` will become `max( max X: a1(X),  max X: a2(X) )`. Suppose further that a(X) has
    // values X where it is true, while a2(X) does not. Then, the produced argument
    // `max( max X: a1(X),  max X: a2(X) )` will not return anything (as one of its arguments fails), while
    // `max X: a(X)` will.
    // Can work around this with emptiness checks (e.g. `!a1(_), ... ; !a2(_), ... ; ...`)

    // This corner case prevents generalising aggregator inlining with the current set up.

    visitDepthFirst(program, [&](const AstAggregator& aggr) {
        visitDepthFirst(aggr, [&](const AstAtom& subatom) {
            const AstRelation* rel = getRelation(program, subatom.getQualifiedName());
            if (rel != nullptr && isInline(rel)) {
                report.addError("Cannot inline relations that appear in aggregator", subatom.getSrcLoc());
            }
        });
    });

    // Check 5:
    // Suppose a relation `a` is inlined, appears negated in a clause, and contains a
    // (possibly nested) unnamed variable in its arguments. Then, the atom can't be
    // inlined, as unnamed variables are named during inlining (since they may appear
    // multiple times in an inlined-clause's body) => ungroundedness!

    // Exception: It's fine if the unnamed variable appears in a nested aggregator, as
    // the entire aggregator will automatically be grounded.

    // TODO (azreika): special case where all rules defined for `a` use the
    // underscored-argument exactly once: can workaround by remapping the variable
    // back to an underscore - involves changes to the actual inlining algo, though

    // Returns the pair (isValid, lastSrcLoc) where:
    //  - isValid is true if and only if the node contains an invalid underscore, and
    //  - lastSrcLoc is the source location of the last visited node
    std::function<std::pair<bool, SrcLocation>(const AstNode*)> checkInvalidUnderscore =
            [&](const AstNode* node) {
                if (dynamic_cast<const AstUnnamedVariable*>(node) != nullptr) {
                    // Found an invalid underscore
                    return std::make_pair(true, node->getSrcLoc());
                } else if (dynamic_cast<const AstAggregator*>(node) != nullptr) {
                    // Don't care about underscores within aggregators
                    return std::make_pair(false, node->getSrcLoc());
                }

                // Check if any children nodes use invalid underscores
                for (const AstNode* child : node->getChildNodes()) {
                    std::pair<bool, SrcLocation> childStatus = checkInvalidUnderscore(child);
                    if (childStatus.first) {
                        // Found an invalid underscore
                        return childStatus;
                    }
                }

                return std::make_pair(false, node->getSrcLoc());
            };

    // Perform the check
    visitDepthFirst(program, [&](const AstNegation& negation) {
        const AstAtom* associatedAtom = negation.getAtom();
        const AstRelation* associatedRelation = getRelation(program, associatedAtom->getQualifiedName());
        if (associatedRelation != nullptr && isInline(associatedRelation)) {
            std::pair<bool, SrcLocation> atomStatus = checkInvalidUnderscore(associatedAtom);
            if (atomStatus.first) {
                report.addError(
                        "Cannot inline negated atom containing an unnamed variable unless the variable is "
                        "within an aggregator",
                        atomStatus.second);
            }
        }
    });
}

// Check that type and relation names are disjoint sets.
void AstSemanticCheckerImpl::checkNamespaces() {
    std::map<std::string, SrcLocation> names;

    // Find all names and report redeclarations as we go.
    for (const auto& type : program.getTypes()) {
        const std::string name = toString(type->getQualifiedName());
        if (names.count(name) != 0u) {
            report.addError("Name clash on type " + name, type->getSrcLoc());
        } else {
            names[name] = type->getSrcLoc();
        }
    }

    for (const auto& rel : program.getRelations()) {
        const std::string name = toString(rel->getQualifiedName());
        if (names.count(name) != 0u) {
            report.addError("Name clash on relation " + name, rel->getSrcLoc());
        } else {
            names[name] = rel->getSrcLoc();
        }
    }
}

void TypeChecker::visitAtom(const AstAtom& atom) {
    auto relation = getAtomRelation(&atom, &program);
    if (relation == nullptr) {
        return;  // error unrelated to types.
    }

    auto attributes = relation->getAttributes();
    auto arguments = atom.getArguments();
    if (attributes.size() != arguments.size()) {
        return;  // error in input program
    }

    for (size_t i = 0; i < attributes.size(); ++i) {
        auto& typeName = attributes[i]->getTypeName();
        if (typeEnv.isType(typeName)) {
            auto argTypes = typeAnalysis.getTypes(arguments[i]);
            auto& attributeType = typeEnv.getType(typeName);

            if (argTypes.isAll() || argTypes.empty()) {
                continue;  // This will be reported later.
            }

            // Attribute and argument type agree if, argument type is a subtype of declared type
            // or is of the appropriate constant type or the (constant) record type.
            bool validAttribute = all_of(argTypes, [&attributeType](const Type& type) {
                if (isSubtypeOf(type, attributeType)) return true;
                if (!isSubtypeOf(attributeType, type)) return false;
                if (isA<ConstantType>(type)) return true;
                return isA<RecordType>(type) && !isA<SubsetType>(type);
            });
            if (!validAttribute && !Global::config().has("legacy")) {
                auto primaryDiagnostic =
                        DiagnosticMessage("Atom's argument type is not a subtype of its declared type",
                                arguments[i]->getSrcLoc());

                auto declaredTypeInfo =
                        DiagnosticMessage(tfm::format("The argument's declared type is %s", typeName),
                                attributes[i]->getSrcLoc());

                report.addDiagnostic(Diagnostic(Diagnostic::Type::ERROR, std::move(primaryDiagnostic),
                        {std::move(declaredTypeInfo)}));
            }
        }
    }
}

void TypeChecker::visitVariable(const AstVariable& var) {
    if (typeAnalysis.getTypes(&var).empty()) {
        report.addError("Unable to deduce type for variable " + var.getName(), var.getSrcLoc());
    }
}

void TypeChecker::visitStringConstant(const AstStringConstant& constant) {
    TypeSet types = typeAnalysis.getTypes(&constant);
    if (!isOfKind(types, TypeAttribute::Symbol)) {
        report.addError("Symbol constant (type mismatch)", constant.getSrcLoc());
    }
}

void TypeChecker::visitNumericConstant(const AstNumericConstant& constant) {
    TypeSet types = typeAnalysis.getTypes(&constant);

    // No type could be assigned.
    if (!constant.getType().has_value()) {
        report.addError("Ambiguous constant (unable to deduce type)", constant.getSrcLoc());
        return;
    }

    switch (*constant.getType()) {
        case AstNumericConstant::Type::Int:
            if (!isOfKind(types, TypeAttribute::Signed)) {
                report.addError("Number constant (type mismatch)", constant.getSrcLoc());
            }
            break;
        case AstNumericConstant::Type::Uint:
            if (!isOfKind(types, TypeAttribute::Unsigned)) {
                report.addError("Unsigned constant (type mismatch)", constant.getSrcLoc());
            }
            break;
        case AstNumericConstant::Type::Float:
            if (!isOfKind(types, TypeAttribute::Float)) {
                report.addError("Float constant (type mismatch)", constant.getSrcLoc());
            }
            break;
    }
}

void TypeChecker::visitNilConstant(const AstNilConstant& constant) {
    TypeSet types = typeAnalysis.getTypes(&constant);
    if (!isOfKind(types, TypeAttribute::Record)) {
        report.addError("Nil constant used as a non-record", constant.getSrcLoc());
        return;
    }
}

void TypeChecker::visitRecordInit(const AstRecordInit& rec) {
    TypeSet types = typeAnalysis.getTypes(&rec);

    if (!isOfKind(types, TypeAttribute::Record) || types.size() != 1) {
        report.addError("Ambiguous record", rec.getSrcLoc());
        return;
    }

    // At this point we know that there is exactly one type in set, so we can take it.
    auto& recordType = *as<RecordType>(*types.begin());

    if (recordType.getFields().size() != rec.getArguments().size()) {
        report.addError("Wrong number of arguments given to record", rec.getSrcLoc());
        return;
    }
}

void TypeChecker::visitADTinit(const AstADTinit& adt) {
    TypeSet types = typeAnalysis.getTypes(&adt);

    if (!isOfKind(types, TypeAttribute::Sum) || types.isAll() || types.size() != 1) {
        report.addError("Ambiguous branch", adt.getSrcLoc());
        return;
    }

    // We know now that the set "types" is a singleton
    auto& sumType = *as<SumType>(*types.begin());

    auto& argumentType = sumType.getBranchType(adt.getBranch());

    auto argTypes = typeAnalysis.getTypes(adt.getArgument());

    // Check if the argument's type agrees with the branch declarations
    if (!all_of(argTypes, [&](const Type& t) { return isSubtypeOf(t, argumentType); })) {
        // TODO: Give better error
        report.addError(
                "Branch argument's type doesn't match its declared type", adt.getArgument()->getSrcLoc());
    }
}

void TypeChecker::visitTypeCast(const AstTypeCast& cast) {
    if (!typeEnv.isType(cast.getType())) {
        report.addError(
                tfm::format("Type cast to the undeclared type \"%s\"", cast.getType()), cast.getSrcLoc());
        return;
    }

    auto& castTypes = typeAnalysis.getTypes(&cast);
    auto& argTypes = typeAnalysis.getTypes(cast.getValue());

    if (castTypes.isAll() || castTypes.size() != 1) {
        report.addError("Unable to deduce type of the argument (cast)", cast.getSrcLoc());
        return;
    }

    // This should be reported elsewhere
    if (argTypes.isAll() || castTypes.size() != 1) {
        return;
    }

    // We know that both sets have size 1.
    auto& castTy = *castTypes.begin();
    auto& argTy = *argTypes.begin();

    if (!haveCommonSupertype(castTy, argTy)) {
        report.addError(
                tfm::format(R"(Type "%s" can't be converted to "%s")", argTy, castTy), cast.getSrcLoc());
        return;
    }
}

void TypeChecker::visitIntrinsicFunctor(const AstIntrinsicFunctor& fun) {
    if (!fun.getFunctionInfo()) {  // no info => no overload found during inference
        auto args = fun.getArguments();
        if (!isValidFunctorOpArity(fun.getFunction(), args.size())) {
            report.addError("invalid overload (arity mismatch)", fun.getSrcLoc());
            return;
        }

        assert(validOverloads(typeAnalysis, fun).empty() && "polymorphic transformation wasn't applied?");
        report.addError("no valid overloads", fun.getSrcLoc());
    }
}

void TypeChecker::visitUserDefinedFunctor(const AstUserDefinedFunctor& fun) {
    // check type of result
    const TypeSet& resultType = typeAnalysis.getTypes(&fun);

    if (!isOfKind(resultType, fun.getReturnType())) {
        switch (fun.getReturnType()) {
            case TypeAttribute::Signed:
                report.addError("Non-numeric use for numeric functor", fun.getSrcLoc());
                break;
            case TypeAttribute::Unsigned:
                report.addError("Non-unsigned use for unsigned functor", fun.getSrcLoc());
                break;
            case TypeAttribute::Float:
                report.addError("Non-float use for float functor", fun.getSrcLoc());
                break;
            case TypeAttribute::Symbol:
                report.addError("Non-symbolic use for symbolic functor", fun.getSrcLoc());
                break;
            case TypeAttribute::Record: fatal("Invalid return type");
            case TypeAttribute::Sum: fatal("Invalid return type");
        }
    }

    size_t i = 0;
    for (auto arg : fun.getArguments()) {
        if (!isOfKind(typeAnalysis.getTypes(arg), fun.getArgType(i))) {
            switch (fun.getArgType(i)) {
                case TypeAttribute::Signed:
                    report.addError("Non-numeric argument for functor", arg->getSrcLoc());
                    break;
                case TypeAttribute::Symbol:
                    report.addError("Non-symbolic argument for functor", arg->getSrcLoc());
                    break;
                case TypeAttribute::Unsigned:
                    report.addError("Non-unsigned argument for functor", arg->getSrcLoc());
                    break;
                case TypeAttribute::Float:
                    report.addError("Non-float argument for functor", arg->getSrcLoc());
                    break;
                case TypeAttribute::Record: fatal("Invalid argument type");
                case TypeAttribute::Sum: fatal("Invalid argument type");
            }
        }
        ++i;
    }
}

void TypeChecker::visitBinaryConstraint(const AstBinaryConstraint& constraint) {
    auto op = constraint.getOperator();
    auto left = constraint.getLHS();
    auto right = constraint.getRHS();
    auto opTypesAttrs = getBinaryConstraintTypes(op);

    auto leftTypes = typeAnalysis.getTypes(left);
    auto rightTypes = typeAnalysis.getTypes(right);

    // Skip checks if either side is `Bottom` b/c it just adds noise.
    // The unable-to-deduce-type checker will point out the issue.
    if (leftTypes.empty() || rightTypes.empty() || leftTypes.isAll() || rightTypes.isAll()) return;

    assert((leftTypes.size() == 1) && (rightTypes.size() == 1));

    // Extract types from singleton sets.
    auto& leftType = *typeAnalysis.getTypes(left).begin();
    auto& rightType = *typeAnalysis.getTypes(right).begin();

    // give them a slightly nicer error
    if (isOrderedBinaryConstraintOp(op) && !areEquivalentTypes(leftType, rightType)) {
        report.addError("Cannot compare different types", constraint.getSrcLoc());
    } else {
        auto checkTyAttr = [&](AstArgument const& side) {
            auto opMatchesType = any_of(opTypesAttrs,
                    [&](auto& typeAttr) { return isOfKind(typeAnalysis.getTypes(&side), typeAttr); });

            if (!opMatchesType) {
                std::stringstream ss;
                ss << "Constraint requires an operand of type "
                   << join(opTypesAttrs, " or ", [&](auto& out, auto& typeAttr) {
                          switch (typeAttr) {
                              case TypeAttribute::Signed: out << "`number`"; break;
                              case TypeAttribute::Symbol: out << "`symbol`"; break;
                              case TypeAttribute::Unsigned: out << "`unsigned`"; break;
                              case TypeAttribute::Float: out << "`float`"; break;
                              case TypeAttribute::Record: out << "a record"; break;
                              case TypeAttribute::Sum: out << "a sum"; break;
                          }
                      });
                report.addError(ss.str(), side.getSrcLoc());
            }
        };

        checkTyAttr(*left);
        checkTyAttr(*right);
    }
}

void TypeChecker::visitAggregator(const AstAggregator& aggregator) {
    auto op = aggregator.getOperator();

    auto aggregatorType = typeAnalysis.getTypes(&aggregator);

    TypeAttribute opType = getTypeAttributeAggregate(op);

    // Check if operation type and return type agree.
    if (!isOfKind(aggregatorType, opType)) {
        report.addError("Couldn't assign types to the aggregator", aggregator.getSrcLoc());
    }
}

<<<<<<< HEAD
void GroundedTermsChecker::verify(AstTranslationUnit& translationUnit) {
    auto&& program = *translationUnit.getProgram();
    auto&& report = translationUnit.getErrorReport();

    // -- check grounded variables and records --
    visitDepthFirst(program.getClauses(), [&](const AstClause& clause) {
        if (isFact(clause)) return;  // only interested in rules

        auto isGrounded = getGroundedTerms(translationUnit, clause);

        std::set<std::string> reportedVars;
        // all terms in head need to be grounded
        for (auto&& cur : getVariables(clause)) {
            if (!isGrounded[cur] && reportedVars.insert(cur->getName()).second) {
                report.addError("Ungrounded variable " + cur->getName(), cur->getSrcLoc());
            }
        }

        // all records need to be grounded
        visitDepthFirst(clause, [&](const AstRecordInit& record) {
            if (!isGrounded[&record]) {
                report.addError("Ungrounded record", record.getSrcLoc());
            }
        });

        // All sums need to be grounded
        visitDepthFirst(clause, [&](const AstADTinit& adt) {
            if (!isGrounded[&adt]) {
                report.addError("Ungrounded record", adt.getSrcLoc());
            }
        });
    });
}

=======
>>>>>>> 772b0cbd
}  // end of namespace souffle<|MERGE_RESOLUTION|>--- conflicted
+++ resolved
@@ -1558,42 +1558,4 @@
         report.addError("Couldn't assign types to the aggregator", aggregator.getSrcLoc());
     }
 }
-
-<<<<<<< HEAD
-void GroundedTermsChecker::verify(AstTranslationUnit& translationUnit) {
-    auto&& program = *translationUnit.getProgram();
-    auto&& report = translationUnit.getErrorReport();
-
-    // -- check grounded variables and records --
-    visitDepthFirst(program.getClauses(), [&](const AstClause& clause) {
-        if (isFact(clause)) return;  // only interested in rules
-
-        auto isGrounded = getGroundedTerms(translationUnit, clause);
-
-        std::set<std::string> reportedVars;
-        // all terms in head need to be grounded
-        for (auto&& cur : getVariables(clause)) {
-            if (!isGrounded[cur] && reportedVars.insert(cur->getName()).second) {
-                report.addError("Ungrounded variable " + cur->getName(), cur->getSrcLoc());
-            }
-        }
-
-        // all records need to be grounded
-        visitDepthFirst(clause, [&](const AstRecordInit& record) {
-            if (!isGrounded[&record]) {
-                report.addError("Ungrounded record", record.getSrcLoc());
-            }
-        });
-
-        // All sums need to be grounded
-        visitDepthFirst(clause, [&](const AstADTinit& adt) {
-            if (!isGrounded[&adt]) {
-                report.addError("Ungrounded record", adt.getSrcLoc());
-            }
-        });
-    });
-}
-
-=======
->>>>>>> 772b0cbd
 }  // end of namespace souffle