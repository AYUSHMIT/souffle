# Souffle - A Datalog Compiler
# Copyright (c) 2013, Oracle and/or its affiliates. All rights reserved.
# Licensed under the Universal Permissive License v 1.0 as shown at:
# - https://opensource.org/licenses/UPL
# - <souffle root>/licenses/SOUFFLE-UPL.txt

SUBDIRS = . tests

SUFFIXES = .cpp .h .yy .ll .cc .hh .h

bin_PROGRAMS = souffle souffle-profile

nodist_souffle_profile_SOURCES = $(BUILT_SOURCES)

souffle_profile_sources = \
        ProfileDatabase.h                                  \
        json11.h                                           \
        profile/Cell.h                                     \
        profile/CellInterface.h                            \
        profile/Cli.h                                      \
        profile/DataComparator.h                           \
        profile/HtmlGenerator.h                            \
        profile/Iteration.h                                \
        profile/OutputProcessor.h                          \
        profile/ProgramRun.h                               \
        profile/Reader.h                                   \
        profile/Relation.h                                 \
        profile/Row.h                                      \
        profile/Rule.h                                     \
        profile/StringUtils.h                              \
        profile/Table.h                                    \
        profile/Tui.h                                      \
        profile/UserInputReader.h                          \
        profile/htmlCssChartist.h                          \
        profile/htmlCssStyle.h                             \
        profile/htmlJsChartistMin.h                        \
        profile/htmlJsChartistPlugin.h                     \
        profile/htmlJsMain.h                               \
        profile/htmlJsTableSort.h                          \
        profile/htmlJsUtil.h                               \
        profile/htmlMain.h

souffle_swig_sources = \
        swig/SwigInterface.h                               \
        swig/SwigInterface.i

souffle_utility_sources = \
        utility/CacheUtil.h                                \
        utility/ContainerUtil.h                            \
        utility/FileUtil.h                                 \
        utility/EvaluatorUtil.h                            \
        utility/FunctionalUtil.h                           \
        utility/MiscUtil.h                                 \
        utility/ParallelUtil.h                             \
        utility/StreamUtil.h                               \
        utility/StringUtil.h                               \
        utility/tinyformat.h

souffle_io_sources = \
        io/IOSystem.h                                      \
        io/ReadStream.h                                    \
        io/ReadStreamCSV.h                                 \
        io/ReadStreamJSON.h                                \
        io/SerialisationStream.h                           \
        io/WriteStream.h                                   \
        io/WriteStreamCSV.h                                \
        io/WriteStreamJSON.h

DIR := ${CURDIR}

# ... which should no go to distribution
nodist_souffle_SOURCES = $(BUILT_SOURCES)

if LIBZ
libz_sources = gzfstream.h
endif

if SQLITE
sqlite_sources = io/ReadStreamSQLite.h io/WriteStreamSQLite.h
endif


souffle_sources = \
        AggregateOp.h                                      \
        AstToRamTranslator.cpp                             \
        AstToRamTranslator.h                               \
        BinaryConstraintOps.h                              \
        Constraints.h                                      \
        DebugReport.cpp                                    \
        DebugReport.h                                      \
        ErrorReport.h                                      \
        EventProcessor.h                                   \
        FunctorOps.cpp                                     \
        FunctorOps.h                                       \
        Global.cpp                                         \
        Global.h                                           \
        GraphUtils.h                                       \
        LogStatement.h                                     \
        ProfileEvent.h                                     \
        RamTypes.h                                         \
        RecordTable.h                                      \
        RelationTag.h                                      \
        SignalHandler.h                                    \
        TypeAttribute.h                                    \
        Util.cpp                                           \
<<<<<<< HEAD
        WriteStream.h                                      \
        WriteStreamCSV.h                                   \
        WriteStreamJSON.h                                  \
        ast/ADTinit.h                                      \
=======
>>>>>>> 3a60ce40
        ast/Aggregator.h                                   \
        ast/Argument.h                                     \
        ast/Atom.h                                         \
        ast/Attribute.h                                    \
        ast/BinaryConstraint.h                             \
        ast/BooleanConstraint.h                            \
        ast/Clause.h                                       \
        ast/Component.h                                    \
        ast/ComponentInit.h                                \
        ast/ComponentType.h                                \
        ast/Constant.h                                     \
        ast/Constraint.h                                   \
        ast/Counter.h                                      \
        ast/ExecutionOrder.h                               \
        ast/ExecutionPlan.h                                \
        ast/Functor.h                                      \
        ast/FunctorDeclaration.h                           \
        ast/IO.h                                           \
        ast/IntrinsicFunctor.h                             \
        ast/LambdaNodeMapper.h                             \
        ast/Literal.h                                      \
        ast/Negation.h                                     \
        ast/NilConstant.h                                  \
        ast/Node.h                                         \
        ast/NodeMapper.h                                   \
        ast/NumericConstant.h                              \
        ast/Pragma.h                                       \
        ast/Program.h                                      \
        ast/ProvenanceNegation.h                           \
        ast/QualifiedName.h                                \
        ast/RecordInit.h                                   \
        ast/RecordType.h                                   \
        ast/Relation.h                                     \
        ast/StringConstant.h                               \
        ast/SubroutineArgument.h                           \
        ast/SubsetType.h                                   \
        ast/SumType.h                                      \
        ast/Term.h                                         \
        ast/TranslationUnit.h                              \
        ast/Type.h                                         \
        ast/TypeCast.h                                     \
        ast/UnionType.h                                    \
        ast/UnnamedVariable.h                              \
        ast/UserDefinedFunctor.h                           \
        ast/Utils.cpp                                      \
        ast/Utils.h                                        \
        ast/Variable.h                                     \
        ast/Visitor.h                                      \
        ast/analysis/Analysis.h                            \
        ast/analysis/AuxArity.cpp                          \
        ast/analysis/AuxArity.h                            \
        ast/analysis/ComponentLookup.cpp                   \
        ast/analysis/ComponentLookup.h                     \
        ast/analysis/Constraint.h                          \
        ast/analysis/Ground.cpp                            \
        ast/analysis/Ground.h                              \
        ast/analysis/IOType.cpp                            \
        ast/analysis/IOType.h                              \
        ast/analysis/PrecedenceGraph.cpp                   \
        ast/analysis/PrecedenceGraph.h                     \
        ast/analysis/ProfileUse.cpp                        \
        ast/analysis/ProfileUse.h                          \
        ast/analysis/RecursiveClauses.cpp                  \
        ast/analysis/RecursiveClauses.h                    \
        ast/analysis/RedundantRelations.cpp                \
        ast/analysis/RedundantRelations.h                  \
        ast/analysis/RelationDetailCache.cpp               \
        ast/analysis/RelationDetailCache.h                 \
        ast/analysis/RelationSchedule.cpp                  \
        ast/analysis/RelationSchedule.h                    \
        ast/analysis/SCCGraph.cpp                          \
        ast/analysis/SCCGraph.h                            \
        ast/analysis/SumTypeBranches.cpp                   \
        ast/analysis/SumTypeBranches.h                     \
        ast/analysis/TopologicallySortedSCCGraph.cpp       \
        ast/analysis/TopologicallySortedSCCGraph.h         \
        ast/analysis/Type.cpp                              \
        ast/analysis/Type.h                                \
        ast/analysis/TypeSystem.cpp                        \
        ast/analysis/TypeSystem.h                          \
        ast/analysis/TypeEnvironment.cpp                   \
        ast/analysis/TypeEnvironment.h                     \
        ast/transform/ADTtoRecords.cpp                     \
        ast/transform/ADTtoRecords.h                       \
        ast/transform/ComponentChecker.cpp                 \
        ast/transform/ComponentChecker.h                   \
        ast/transform/ComponentInstantiation.cpp           \
        ast/transform/ComponentInstantiation.h             \
        ast/transform/Conditional.h                        \
        ast/transform/DebugReporter.cpp                    \
        ast/transform/DebugReporter.h                      \
        ast/transform/ExecutionPlanChecker.cpp             \
        ast/transform/ExecutionPlanChecker.h               \
        ast/transform/Fixpoint.h                           \
        ast/transform/FoldAnonymousRecords.cpp             \
        ast/transform/FoldAnonymousRecords.h               \
        ast/transform/GroundedTermsChecker.cpp             \
        ast/transform/GroundedTermsChecker.h               \
        ast/transform/IOAttributes.h                       \
        ast/transform/IODefaults.h                         \
        ast/transform/InlineRelations.cpp                  \
        ast/transform/InlineRelations.h                    \
        ast/transform/MagicSet.cpp                         \
        ast/transform/MagicSet.h                           \
        ast/transform/MaterializeAggregationQueries.cpp    \
        ast/transform/MaterializeAggregationQueries.h      \
        ast/transform/MaterializeSingletonAggregation.cpp  \
        ast/transform/MaterializeSingletonAggregation.h    \
        ast/transform/Meta.cpp                             \
        ast/transform/Meta.h                               \
        ast/transform/MinimiseProgram.cpp                  \
        ast/transform/MinimiseProgram.h                    \
        ast/transform/NameUnnamedVariables.cpp             \
        ast/transform/NameUnnamedVariables.h               \
        ast/transform/NormaliseConstraints.cpp             \
        ast/transform/NormaliseConstraints.h               \
        ast/transform/Null.h                               \
        ast/transform/PartitionBodyLiterals.cpp            \
        ast/transform/PartitionBodyLiterals.h              \
        ast/transform/Pipeline.h                           \
        ast/transform/PolymorphicObjects.cpp               \
        ast/transform/PolymorphicObjects.h                 \
        ast/transform/PragmaChecker.cpp                    \
        ast/transform/PragmaChecker.h                      \
        ast/transform/Provenance.cpp                       \
        ast/transform/Provenance.h                         \
        ast/transform/ReduceExistentials.cpp               \
        ast/transform/ReduceExistentials.h                 \
        ast/transform/RemoveBooleanConstraints.cpp         \
        ast/transform/RemoveBooleanConstraints.h           \
        ast/transform/RemoveEmptyRelations.cpp             \
        ast/transform/RemoveEmptyRelations.h               \
        ast/transform/RemoveRedundantRelations.cpp         \
        ast/transform/RemoveRedundantRelations.h           \
        ast/transform/RemoveRedundantSums.cpp              \
        ast/transform/RemoveRedundantSums.h                \
        ast/transform/RemoveRelationCopies.cpp             \
        ast/transform/RemoveRelationCopies.h               \
        ast/transform/RemoveTypecasts.cpp                  \
        ast/transform/RemoveTypecasts.h                    \
        ast/transform/ReorderLiterals.cpp                  \
        ast/transform/ReorderLiterals.h                    \
        ast/transform/ReplaceSingletonVariables.cpp        \
        ast/transform/ReplaceSingletonVariables.h          \
        ast/transform/ResolveAliases.cpp                   \
        ast/transform/ResolveAliases.h                     \
        ast/transform/ResolveAnonymousRecordAliases.cpp    \
        ast/transform/ResolveAnonymousRecordAliases.h      \
        ast/transform/SemanticChecker.cpp                  \
        ast/transform/SemanticChecker.h                    \
        ast/transform/Transformer.cpp                      \
        ast/transform/Transformer.h                        \
        ast/transform/UniqueAggregationVariables.cpp       \
        ast/transform/UniqueAggregationVariables.h         \
        ast/transform/UserDefinedFunctors.cpp              \
        ast/transform/UserDefinedFunctors.h                \
        ast/transform/While.h                              \
        interpreter/InterpreterContext.h                   \
        interpreter/InterpreterEngine.cpp                  \
        interpreter/InterpreterEngine.h                    \
        interpreter/InterpreterGenerator.h                 \
        interpreter/InterpreterIndex.cpp                   \
        interpreter/InterpreterIndex.h                     \
        interpreter/InterpreterNode.h                      \
        interpreter/InterpreterPreamble.h                  \
        interpreter/InterpreterProgInterface.h             \
        interpreter/InterpreterRelation.cpp                \
        interpreter/InterpreterRelation.h                  \
        parser/ParserDriver.cpp                            \
        parser/ParserDriver.h                              \
        parser/ParserUtils.cpp                             \
        parser/ParserUtils.h                               \
        parser/SrcLocation.cpp                             \
        parser/SrcLocation.h                               \
        parser/parser.cc                                   \
        parser/parser.hh                                   \
        parser/scanner.cc                                  \
        parser/stack.hh                                    \
        ram/AbstractAggregate.h                            \
        ram/AbstractChoice.h                               \
        ram/AbstractConditional.h                          \
        ram/AbstractExistenceCheck.h                       \
        ram/AbstractLog.h                                  \
        ram/AbstractOperator.h                             \
        ram/AbstractParallel.h                             \
        ram/Aggregate.h                                    \
        ram/AutoIncrement.h                                \
        ram/BinRelationStatement.h                         \
        ram/Break.h                                        \
        ram/Call.h                                         \
        ram/Choice.h                                       \
        ram/Clear.h                                        \
        ram/Condition.h                                    \
        ram/Conjunction.h                                  \
        ram/Constant.h                                     \
        ram/Constraint.h                                   \
        ram/DebugInfo.h                                    \
        ram/EmptinessCheck.h                               \
        ram/ExistenceCheck.h                               \
        ram/Exit.h                                         \
        ram/Expression.h                                   \
        ram/Extend.h                                       \
        ram/False.h                                        \
        ram/Filter.h                                       \
        ram/FloatConstant.h                                \
        ram/IO.h                                           \
        ram/IndexAggregate.h                               \
        ram/IndexChoice.h                                  \
        ram/IndexOperation.h                               \
        ram/IndexScan.h                                    \
        ram/IntrinsicOperator.h                            \
        ram/LambdaNodeMapper.h                             \
        ram/ListStatement.h                                \
        ram/LogRelationTimer.h                             \
        ram/LogSize.h                                      \
        ram/LogTimer.h                                     \
        ram/Loop.h                                         \
        ram/Negation.h                                     \
        ram/NestedIntrinsicOperator.h                      \
        ram/NestedOperation.h                              \
        ram/Node.h                                         \
        ram/NodeMapper.h                                   \
        ram/Operation.h                                    \
        ram/PackRecord.h                                   \
        ram/Parallel.h                                     \
        ram/ParallelAggregate.h                            \
        ram/ParallelChoice.h                               \
        ram/ParallelIndexAggregate.h                       \
        ram/ParallelIndexChoice.h                          \
        ram/ParallelIndexScan.h                            \
        ram/Program.h                                      \
        ram/Project.h                                      \
        ram/ProvenanceExistenceCheck.h                     \
        ram/Query.h                                        \
        ram/Relation.h                                     \
        ram/RelationOperation.h                            \
        ram/RelationStatement.h                            \
        ram/ParallelScan.h                                 \
        ram/Scan.h                                         \
        ram/Sequence.h                                     \
        ram/SignedConstant.h                               \
        ram/Statement.h                                    \
        ram/Statement.h                                    \
        ram/SubroutineArgument.h                           \
        ram/SubroutineReturn.h                             \
        ram/Swap.h                                         \
        ram/TranslationUnit.h                              \
        ram/True.h                                         \
        ram/TupleElement.h                                 \
        ram/TupleOperation.h                               \
        ram/UndefValue.h                                   \
        ram/UnpackRecord.h                                 \
        ram/UnsignedConstant.h                             \
        ram/UserDefinedOperator.h                          \
        ram/Utils.h                                        \
        ram/Visitor.h                                      \
        ram/analysis/Analysis.h                            \
        ram/analysis/ComplexityAnalysis.cpp                \
        ram/analysis/ComplexityAnalysis.h                  \
        ram/analysis/IndexAnalysis.cpp                     \
        ram/analysis/IndexAnalysis.h                       \
        ram/analysis/LevelAnalysis.cpp                     \
        ram/analysis/LevelAnalysis.h                       \
        ram/transform/ChoiceConversion.cpp                 \
        ram/transform/ChoiceConversion.h                   \
        ram/transform/CollapseFilters.cpp                  \
        ram/transform/CollapseFilters.h                    \
        ram/transform/Conditional.h                        \
        ram/transform/EliminateDuplicates.cpp              \
        ram/transform/EliminateDuplicates.h                \
        ram/transform/ExpandFilter.cpp                     \
        ram/transform/ExpandFilter.h                       \
        ram/transform/HoistAggregate.cpp                   \
        ram/transform/HoistAggregate.h                     \
        ram/transform/HoistConditions.cpp                  \
        ram/transform/HoistConditions.h                    \
        ram/transform/IfConversion.cpp                     \
        ram/transform/IfConversion.h                       \
        ram/transform/IndexedInequality.cpp                \
        ram/transform/IndexedInequality.h                  \
        ram/transform/Loop.h                               \
        ram/transform/MakeIndex.cpp                        \
        ram/transform/MakeIndex.h                          \
        ram/transform/Meta.h                               \
        ram/transform/Parallel.cpp                         \
        ram/transform/Parallel.h                           \
        ram/transform/ReorderConditions.cpp                \
        ram/transform/ReorderConditions.h                  \
        ram/transform/ReorderFilterBreak.cpp               \
        ram/transform/ReorderFilterBreak.h                 \
        ram/transform/ReportIndex.h                        \
        ram/transform/Sequence.h                           \
        ram/transform/Transformer.cpp                      \
        ram/transform/Transformer.h                        \
        ram/transform/TupleId.cpp                          \
        ram/transform/TupleId.h                            \
        synthesiser/Synthesiser.cpp                        \
        synthesiser/Synthesiser.h                          \
        synthesiser/SynthesiserRelation.cpp                \
        synthesiser/SynthesiserRelation.h                  \
        $(libz_sources)                                    \
        $(souffle_io_sources)                              \
        $(souffle_profile_sources)                         \
        $(souffle_utility_sources)                         \
        $(sqlite_sources)                                  

# -- build souffle as a library so it can be reused in testing
noinst_LTLIBRARIES = libsouffle.la
libsouffle_la_SOURCES  = $(souffle_sources)
libsouffle_la_CXXFLAGS = $(souffle_CPPFLAGS) $(FFI_CFLAGS)
libsouffle_la_LDFLAGS = --static --dlopen --pic -ldl -lffi

souffle_SOURCES = main.cpp
souffle_LDADD = libsouffle.la

souffle_profile_SOURCES = souffle_prof.cpp

dist_bin_SCRIPTS = souffle-compile souffle-config

EXTRA_DIST = parser/parser.yy parser/scanner.ll

soufflepublicdir = $(includedir)/souffle

soufflepublic_HEADERS = \
        BTree.h                                            \
        BinaryConstraintOps.h                              \
        Brie.h                                             \
        CompiledOptions.h                                  \
        CompiledSouffle.h                                  \
        CompiledTuple.h                                    \
        EquivalenceRelation.h                              \
        EventProcessor.h                                   \
        Explain.h                                          \
        ExplainProvenance.h                                \
        ExplainProvenanceImpl.h                            \
        ExplainTree.h                                      \
        LambdaBTree.h                                      \
        Logger.h                                           \
        PiggyList.h                                        \
        ProfileDatabase.h                                  \
        ProfileEvent.h                                     \
        RamTypes.h                                         \
        RecordTable.h                                      \
        SignalHandler.h                                    \
        SouffleInterface.h                                 \
        SymbolTable.h                                      \
        Table.h                                            \
        UnionFind.h                                        \
        json11.h                                           \
        $(souffle_utility_sources)                         \
        $(souffle_io_sources)                              \
        $(libz_sources)                                    \
        $(sqlite_sources)

souffleprofiledir = $(soufflepublicdir)/profile

souffleprofile_HEADERS = $(souffle_profile_sources)

souffleswigdir = $(soufflepublicdir)/swig

souffleswig_HEADERS = $(souffle_swig_sources)

souffleutilitydir = $(soufflepublicdir)/utility

souffleutility_HEADERS = $(souffle_utility_sources)

souffleiodir = $(soufflepublicdir)/io

souffleio_HEADERS = $(souffle_io_sources)

# files to clean
CLEANFILES = $(BUILT_SOURCES)  parser/parser.cc parser/scanner.cc parser/parser.hh parser/stack.hh

# run Bison
$(builddir)/parser/parser.hh: $(srcdir)/parser/parser.yy
	$(BISON) -Wall -Werror -Wno-error=deprecated -Wno-error=other -v -d -o parser/parser.cc $(srcdir)/parser/parser.yy

# and FLEX
$(builddir)/parser/scanner.cc: $(srcdir)/parser/scanner.ll
	$(FLEX) -o parser/scanner.cc $(srcdir)/parser/scanner.ll

# driver depends on the generated header
$(builddir)/parser/parser.cc $(builddir)/parser/stack.hh $(builddir)/parser/scanner.cc \
    $(builddir)/main.cpp $(builddir)/parser/ParserDriver.cpp: $(builddir)/parser/parser.hh
<|MERGE_RESOLUTION|>--- conflicted
+++ resolved
@@ -103,13 +103,7 @@
         SignalHandler.h                                    \
         TypeAttribute.h                                    \
         Util.cpp                                           \
-<<<<<<< HEAD
-        WriteStream.h                                      \
-        WriteStreamCSV.h                                   \
-        WriteStreamJSON.h                                  \
         ast/ADTinit.h                                      \
-=======
->>>>>>> 3a60ce40
         ast/Aggregator.h                                   \
         ast/Argument.h                                     \
         ast/Atom.h                                         \
