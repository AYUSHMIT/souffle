--- conflicted
+++ resolved
@@ -137,13 +137,8 @@
     }
 }
 
-<<<<<<< HEAD
 Own<RamTupleElement> AstToRamTranslator::makeRamTupleElement(const Location& loc) {
-    return std::make_unique<RamTupleElement>(loc.identifier, loc.element);
-=======
-std::unique_ptr<RamTupleElement> AstToRamTranslator::makeRamTupleElement(const Location& loc) {
     return mk<RamTupleElement>(loc.identifier, loc.element);
->>>>>>> b0bdb5b3
 }
 
 size_t AstToRamTranslator::getEvaluationArity(const AstAtom* atom) const {
@@ -252,13 +247,8 @@
             return makeRamTupleElement(index.getDefinitionPoint(var));
         }
 
-<<<<<<< HEAD
         Own<RamExpression> visitUnnamedVariable(const AstUnnamedVariable&) override {
-            return std::make_unique<RamUndefValue>();
-=======
-        std::unique_ptr<RamExpression> visitUnnamedVariable(const AstUnnamedVariable&) override {
             return mk<RamUndefValue>();
->>>>>>> b0bdb5b3
         }
 
         Own<RamExpression> visitNumericConstant(const AstNumericConstant& c) override {
@@ -276,21 +266,12 @@
             fatal("unexpected numeric constant type");
         }
 
-<<<<<<< HEAD
         Own<RamExpression> visitStringConstant(const AstStringConstant& c) override {
-            return std::make_unique<RamSignedConstant>(translator.getSymbolTable().lookup(c.getConstant()));
+            return mk<RamSignedConstant>(translator.getSymbolTable().lookup(c.getConstant()));
         }
 
         Own<RamExpression> visitNilConstant(const AstNilConstant&) override {
-            return std::make_unique<RamSignedConstant>(0);
-=======
-        std::unique_ptr<RamExpression> visitStringConstant(const AstStringConstant& c) override {
-            return mk<RamSignedConstant>(translator.getSymbolTable().lookup(c.getConstant()));
-        }
-
-        std::unique_ptr<RamExpression> visitNilConstant(const AstNilConstant&) override {
             return mk<RamSignedConstant>(0);
->>>>>>> b0bdb5b3
         }
 
         Own<RamExpression> visitIntrinsicFunctor(const AstIntrinsicFunctor& inf) override {
@@ -321,13 +302,8 @@
                     udf.isStateful(), std::move(values));
         }
 
-<<<<<<< HEAD
         Own<RamExpression> visitCounter(const AstCounter&) override {
-            return std::make_unique<RamAutoIncrement>();
-=======
-        std::unique_ptr<RamExpression> visitCounter(const AstCounter&) override {
             return mk<RamAutoIncrement>();
->>>>>>> b0bdb5b3
         }
 
         Own<RamExpression> visitRecordInit(const AstRecordInit& init) override {
@@ -343,13 +319,8 @@
             return translator.makeRamTupleElement(index.getGeneratorLoc(agg));
         }
 
-<<<<<<< HEAD
         Own<RamExpression> visitSubroutineArgument(const AstSubroutineArgument& subArg) override {
-            return std::make_unique<RamSubroutineArgument>(subArg.getNumber());
-=======
-        std::unique_ptr<RamExpression> visitSubroutineArgument(const AstSubroutineArgument& subArg) override {
             return mk<RamSubroutineArgument>(subArg.getNumber());
->>>>>>> b0bdb5b3
         }
     };
 
@@ -583,13 +554,7 @@
         values.push_back(translator.translateValue(arg, valueIndex));
     }
 
-<<<<<<< HEAD
-    Own<RamOperation> project =
-            std::make_unique<RamProject>(translator.translateRelation(head), std::move(values));
-=======
-    std::unique_ptr<RamOperation> project =
-            mk<RamProject>(translator.translateRelation(head), std::move(values));
->>>>>>> b0bdb5b3
+    Own<RamOperation> project = mk<RamProject>(translator.translateRelation(head), std::move(values));
 
     if (head->getArity() == 0) {
         project =
@@ -651,16 +616,9 @@
         const std::vector<AstArgument*>& args, Own<RamOperation> op, bool constrainByFunctors) {
     size_t pos = 0;
 
-<<<<<<< HEAD
     auto mkFilter = [&](bool isFloatArg, Own<RamExpression> rhs) {
-        return std::make_unique<RamFilter>(
-                std::make_unique<RamConstraint>(isFloatArg ? BinaryConstraintOp::FEQ : BinaryConstraintOp::EQ,
-                        std::make_unique<RamTupleElement>(level, pos), std::move(rhs)),
-=======
-    auto mkFilter = [&](bool isFloatArg, std::unique_ptr<RamExpression> rhs) {
         return mk<RamFilter>(mk<RamConstraint>(isFloatArg ? BinaryConstraintOp::FEQ : BinaryConstraintOp::EQ,
                                      mk<RamTupleElement>(level, pos), std::move(rhs)),
->>>>>>> b0bdb5b3
                 std::move(op));
     };
 
@@ -763,16 +721,9 @@
     for (auto* cur : reverse(generators)) {
         if (auto agg = dynamic_cast<const AstAggregator*>(cur)) {
             // condition for aggregate and helper function to add terms
-<<<<<<< HEAD
             Own<RamCondition> aggCond;
             auto addAggCondition = [&](Own<RamCondition> arg) {
-                aggCond = aggCond ? std::make_unique<RamConjunction>(std::move(aggCond), std::move(arg))
-                                  : std::move(arg);
-=======
-            std::unique_ptr<RamCondition> aggCond;
-            auto addAggCondition = [&](std::unique_ptr<RamCondition> arg) {
                 aggCond = aggCond ? mk<RamConjunction>(std::move(aggCond), std::move(arg)) : std::move(arg);
->>>>>>> b0bdb5b3
             };
 
             // translate constraints of sub-clause
@@ -1068,17 +1019,10 @@
        the results in their delta tables. */
     for (const AstRelation* rel : scc) {
         /* create update statements for fixpoint (even iteration) */
-<<<<<<< HEAD
-        Own<RamStatement> updateRelTable = std::make_unique<RamSequence>(
-                genMerge(translateRelation(rel).get(), translateNewRelation(rel).get()),
-                std::make_unique<RamSwap>(translateDeltaRelation(rel), translateNewRelation(rel)),
-                std::make_unique<RamClear>(translateNewRelation(rel)));
-=======
-        std::unique_ptr<RamStatement> updateRelTable =
+        Own<RamStatement> updateRelTable =
                 mk<RamSequence>(genMerge(translateRelation(rel).get(), translateNewRelation(rel).get()),
                         mk<RamSwap>(translateDeltaRelation(rel), translateNewRelation(rel)),
                         mk<RamClear>(translateNewRelation(rel)));
->>>>>>> b0bdb5b3
 
         /* measure update time for each relation */
         if (Global::config().has("profile")) {
@@ -1220,14 +1164,8 @@
     auto loop = mk<RamParallel>(std::move(loopSeq));
 
     /* construct exit conditions for odd and even iteration */
-<<<<<<< HEAD
     auto addCondition = [](Own<RamCondition>& cond, Own<RamCondition> clause) {
-        cond = ((cond) ? std::make_unique<RamConjunction>(std::move(cond), std::move(clause))
-                       : std::move(clause));
-=======
-    auto addCondition = [](std::unique_ptr<RamCondition>& cond, std::unique_ptr<RamCondition> clause) {
         cond = ((cond) ? mk<RamConjunction>(std::move(cond), std::move(clause)) : std::move(clause));
->>>>>>> b0bdb5b3
     };
 
     Own<RamCondition> exitCond;
@@ -1235,17 +1173,10 @@
     for (const AstRelation* rel : scc) {
         addCondition(exitCond, mk<RamEmptinessCheck>(translateNewRelation(rel)));
         if (ioType->isLimitSize(rel)) {
-<<<<<<< HEAD
-            Own<RamCondition> limit = std::make_unique<RamConstraint>(BinaryConstraintOp::GE,
-                    std::make_unique<RamRelationSize>(translateRelation(rel)),
-                    std::make_unique<RamSignedConstant>(ioType->getLimitSize(rel)));
-            appendStmt(exitStmts, std::make_unique<RamExit>(std::move(limit)));
-=======
-            std::unique_ptr<RamCondition> limit =
+            Own<RamCondition> limit =
                     mk<RamConstraint>(BinaryConstraintOp::GE, mk<RamRelationSize>(translateRelation(rel)),
                             mk<RamSignedConstant>(ioType->getLimitSize(rel)));
             appendStmt(exitStmts, mk<RamExit>(std::move(limit)));
->>>>>>> b0bdb5b3
         }
     }
 
@@ -1270,13 +1201,8 @@
 }
 
 /** make a subroutine to search for subproofs */
-<<<<<<< HEAD
 Own<RamStatement> AstToRamTranslator::makeSubproofSubroutine(const AstClause& clause) {
-    auto intermediateClause = std::make_unique<AstClause>(souffle::clone(clause.getHead()));
-=======
-std::unique_ptr<RamStatement> AstToRamTranslator::makeSubproofSubroutine(const AstClause& clause) {
     auto intermediateClause = mk<AstClause>(souffle::clone(clause.getHead()));
->>>>>>> b0bdb5b3
 
     // create a clone where all the constraints are moved to the end
     for (auto bodyLit : clause.getBodyLiterals()) {
@@ -1464,21 +1390,12 @@
             auto negativeExistenceCheck = mk<RamNegation>(souffle::clone(existenceCheck));
 
             // return true if the tuple exists
-<<<<<<< HEAD
             VecOwn<RamExpression> returnTrue;
-            returnTrue.push_back(std::make_unique<RamSignedConstant>(1));
+            returnTrue.push_back(mk<RamSignedConstant>(1));
 
             // return false if the tuple exists
             VecOwn<RamExpression> returnFalse;
-            returnFalse.push_back(std::make_unique<RamSignedConstant>(0));
-=======
-            std::vector<std::unique_ptr<RamExpression>> returnTrue;
-            returnTrue.push_back(mk<RamSignedConstant>(1));
-
-            // return false if the tuple exists
-            std::vector<std::unique_ptr<RamExpression>> returnFalse;
             returnFalse.push_back(mk<RamSignedConstant>(0));
->>>>>>> b0bdb5b3
 
             // create a RamQuery to return true/false
             appendStmt(searchSequence, mk<RamQuery>(mk<RamFilter>(std::move(existenceCheck),
@@ -1518,21 +1435,12 @@
             auto negativeExistenceCheck = mk<RamNegation>(souffle::clone(existenceCheck));
 
             // return true if the tuple exists
-<<<<<<< HEAD
             VecOwn<RamExpression> returnTrue;
-            returnTrue.push_back(std::make_unique<RamSignedConstant>(1));
+            returnTrue.push_back(mk<RamSignedConstant>(1));
 
             // return false if the tuple exists
             VecOwn<RamExpression> returnFalse;
-            returnFalse.push_back(std::make_unique<RamSignedConstant>(0));
-=======
-            std::vector<std::unique_ptr<RamExpression>> returnTrue;
-            returnTrue.push_back(mk<RamSignedConstant>(1));
-
-            // return false if the tuple exists
-            std::vector<std::unique_ptr<RamExpression>> returnFalse;
             returnFalse.push_back(mk<RamSignedConstant>(0));
->>>>>>> b0bdb5b3
 
             // create a RamQuery to return true/false
             appendStmt(searchSequence, mk<RamQuery>(mk<RamFilter>(std::move(existenceCheck),
@@ -1549,33 +1457,17 @@
             auto negativeCondition = mk<RamNegation>(souffle::clone(condition));
 
             // create a return true value
-<<<<<<< HEAD
             VecOwn<RamExpression> returnTrue;
-            returnTrue.push_back(std::make_unique<RamSignedConstant>(1));
+            returnTrue.push_back(mk<RamSignedConstant>(1));
 
             // create a return false value
             VecOwn<RamExpression> returnFalse;
-            returnFalse.push_back(std::make_unique<RamSignedConstant>(0));
-
-            appendStmt(searchSequence,
-                    std::make_unique<RamQuery>(std::make_unique<RamFilter>(std::move(condition),
-                            std::make_unique<RamSubroutineReturn>(std::move(returnTrue)))));
-            appendStmt(searchSequence,
-                    std::make_unique<RamQuery>(std::make_unique<RamFilter>(std::move(negativeCondition),
-                            std::make_unique<RamSubroutineReturn>(std::move(returnFalse)))));
-=======
-            std::vector<std::unique_ptr<RamExpression>> returnTrue;
-            returnTrue.push_back(mk<RamSignedConstant>(1));
-
-            // create a return false value
-            std::vector<std::unique_ptr<RamExpression>> returnFalse;
             returnFalse.push_back(mk<RamSignedConstant>(0));
 
             appendStmt(searchSequence, mk<RamQuery>(mk<RamFilter>(std::move(condition),
                                                mk<RamSubroutineReturn>(std::move(returnTrue)))));
             appendStmt(searchSequence, mk<RamQuery>(mk<RamFilter>(std::move(negativeCondition),
                                                mk<RamSubroutineReturn>(std::move(returnFalse)))));
->>>>>>> b0bdb5b3
         }
 
         litNumber++;
@@ -1613,23 +1505,13 @@
     // a function to load relations
     const auto& makeRamLoad = [&](VecOwn<RamStatement>& current, const AstRelation* relation) {
         for (auto directives : getInputDirectives(relation)) {
-<<<<<<< HEAD
-            Own<RamStatement> statement = std::make_unique<RamIO>(
-                    Own<RamRelationReference>(translateRelation(relation)), directives);
-            if (Global::config().has("profile")) {
-                const std::string logTimerStatement = LogStatement::tRelationLoadTime(
-                        toString(relation->getQualifiedName()), relation->getSrcLoc());
-                statement = std::make_unique<RamLogRelationTimer>(std::move(statement), logTimerStatement,
-                        Own<RamRelationReference>(translateRelation(relation)));
-=======
-            std::unique_ptr<RamStatement> statement =
-                    mk<RamIO>(std::unique_ptr<RamRelationReference>(translateRelation(relation)), directives);
+            Own<RamStatement> statement =
+                    mk<RamIO>(Own<RamRelationReference>(translateRelation(relation)), directives);
             if (Global::config().has("profile")) {
                 const std::string logTimerStatement = LogStatement::tRelationLoadTime(
                         toString(relation->getQualifiedName()), relation->getSrcLoc());
                 statement = mk<RamLogRelationTimer>(std::move(statement), logTimerStatement,
-                        std::unique_ptr<RamRelationReference>(translateRelation(relation)));
->>>>>>> b0bdb5b3
+                        Own<RamRelationReference>(translateRelation(relation)));
             }
             appendStmt(current, std::move(statement));
         }
@@ -1638,37 +1520,21 @@
     // a function to store relations
     const auto& makeRamStore = [&](VecOwn<RamStatement>& current, const AstRelation* relation) {
         for (auto directives : getOutputDirectives(relation)) {
-<<<<<<< HEAD
-            Own<RamStatement> statement = std::make_unique<RamIO>(
-                    Own<RamRelationReference>(translateRelation(relation)), directives);
-            if (Global::config().has("profile")) {
-                const std::string logTimerStatement = LogStatement::tRelationSaveTime(
-                        toString(relation->getQualifiedName()), relation->getSrcLoc());
-                statement = std::make_unique<RamLogRelationTimer>(std::move(statement), logTimerStatement,
-                        Own<RamRelationReference>(translateRelation(relation)));
-=======
-            std::unique_ptr<RamStatement> statement =
-                    mk<RamIO>(std::unique_ptr<RamRelationReference>(translateRelation(relation)), directives);
+            Own<RamStatement> statement =
+                    mk<RamIO>(Own<RamRelationReference>(translateRelation(relation)), directives);
             if (Global::config().has("profile")) {
                 const std::string logTimerStatement = LogStatement::tRelationSaveTime(
                         toString(relation->getQualifiedName()), relation->getSrcLoc());
                 statement = mk<RamLogRelationTimer>(std::move(statement), logTimerStatement,
-                        std::unique_ptr<RamRelationReference>(translateRelation(relation)));
->>>>>>> b0bdb5b3
+                        Own<RamRelationReference>(translateRelation(relation)));
             }
             appendStmt(current, std::move(statement));
         }
     };
 
     // a function to drop relations
-<<<<<<< HEAD
     const auto& makeRamClear = [&](VecOwn<RamStatement>& current, const AstRelation* relation) {
-        appendStmt(current, std::make_unique<RamClear>(translateRelation(relation)));
-=======
-    const auto& makeRamClear = [&](std::vector<std::unique_ptr<RamStatement>>& current,
-                                       const AstRelation* relation) {
         appendStmt(current, mk<RamClear>(translateRelation(relation)));
->>>>>>> b0bdb5b3
     };
 
     // maintain the index of the SCC within the topological order
