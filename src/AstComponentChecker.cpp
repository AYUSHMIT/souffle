/*
 * Souffle - A Datalog Compiler
 * Copyright (c) 2015, Oracle and/or its affiliates. All rights reserved
 * Licensed under the Universal Permissive License v 1.0 as shown at:
 * - https://opensource.org/licenses/UPL
 * - <souffle root>/licenses/SOUFFLE-UPL.txt
 */

/************************************************************************
 *
 * @file AstComponentChecker.cpp
 *
 * Implementation of the component semantic checker pass.
 *
 ***********************************************************************/

#include "AstComponentChecker.h"
#include "AstComponent.h"
#include "AstProgram.h"
#include "AstQualifiedName.h"
#include "AstRelation.h"
#include "AstTranslationUnit.h"
#include "AstType.h"
#include "ComponentLookupAnalysis.h"
#include "ErrorReport.h"
#include "SrcLocation.h"
#include "Util.h"
#include <functional>
#include <map>
#include <set>
#include <utility>
#include <vector>

namespace souffle {

bool AstComponentChecker::transform(AstTranslationUnit& translationUnit) {
    AstProgram& program = *translationUnit.getProgram();
    ComponentLookup& componentLookup = *translationUnit.getAnalysis<ComponentLookup>();
    ErrorReport& report = translationUnit.getErrorReport();
    checkComponents(report, program, componentLookup);
    checkComponentNamespaces(report, program);
    return false;
}

const AstComponent* AstComponentChecker::checkComponentNameReference(ErrorReport& report,
        const AstComponent* enclosingComponent, const ComponentLookup& componentLookup,
        const std::string& name, const SrcLocation& loc, const TypeBinding& binding) {
    const AstQualifiedName& forwarded = binding.find(name);
    if (!forwarded.empty()) {
        // for forwarded types we do not check anything, because we do not know
        // what the actual type will be
        return nullptr;
    }

    const AstComponent* c = componentLookup.getComponent(enclosingComponent, name, binding);
    if (c == nullptr) {
        report.addError("Referencing undefined component " + name, loc);
        return nullptr;
    }

    return c;
}

void AstComponentChecker::checkComponentReference(ErrorReport& report, const AstComponent* enclosingComponent,
        const ComponentLookup& componentLookup, const AstComponentType& type, const SrcLocation& loc,
        const TypeBinding& binding) {
    // check whether targeted component exists
    const AstComponent* c = checkComponentNameReference(
            report, enclosingComponent, componentLookup, type.getName(), loc, binding);
    if (c == nullptr) {
        return;
    }

    // check number of type parameters
    if (c->getComponentType()->getTypeParameters().size() != type.getTypeParameters().size()) {
        report.addError("Invalid number of type parameters for component " + type.getName(), loc);
    }
}

void AstComponentChecker::checkComponentInit(ErrorReport& report, const AstComponent* enclosingComponent,
        const ComponentLookup& componentLookup, const AstComponentInit& init, const TypeBinding& binding) {
    checkComponentReference(
            report, enclosingComponent, componentLookup, *init.getComponentType(), init.getSrcLoc(), binding);

    // Note: actual parameters can be atomic types like number, or anything declared with .type
    // The original semantic check permitted any identifier (existing or non-existing) to be actual parameter
    // In order to maintain the compatibility, we do not check the actual parameters

    // check the actual parameters:
    // const auto& actualParams = init.getComponentType().getTypeParameters();
    // for (const auto& param : actualParams) {
    //    checkComponentNameReference(report, scope, param, init.getSrcLoc(), binding);
    //}
}

void AstComponentChecker::checkComponent(ErrorReport& report, const AstComponent* enclosingComponent,
        const ComponentLookup& componentLookup, const AstComponent& component, const TypeBinding& binding) {
    // -- inheritance --

    // Update type binding:
    // Since we are not compiling, i.e. creating concrete instance of the
    // components with type parameters, we are only interested in whether
    // component references refer to existing components or some type parameter.
    // Type parameter for us here is unknown type that will be bound at the template
    // instantiation time.
    auto parentTypeParameters = component.getComponentType()->getTypeParameters();
    std::vector<AstQualifiedName> actualParams(parentTypeParameters.size(), "<type parameter>");
    TypeBinding activeBinding = binding.extend(parentTypeParameters, actualParams);

    // check parents of component
    for (const auto& cur : component.getBaseComponents()) {
        checkComponentReference(
                report, enclosingComponent, componentLookup, *cur, component.getSrcLoc(), activeBinding);

        // Note: type parameters can also be atomic types like number, or anything defined through .type
        // The original semantic check permitted any identifier (existing or non-existing) to be actual
        // parameter
        // In order to maintain the compatibility, we do not check the actual parameters

        // for (const std::string& param : cur.getTypeParameters()) {
        //    checkComponentNameReference(report, scope, param, component.getSrcLoc(), activeBinding);
        //}
    }

    // get all parents
    std::set<const AstComponent*> parents;
    std::function<void(const AstComponent&)> collectParents = [&](const AstComponent& cur) {
        for (const auto& base : cur.getBaseComponents()) {
            auto c = componentLookup.getComponent(enclosingComponent, base->getName(), binding);
            if (c == nullptr) {
                continue;
            }
            if (parents.insert(c).second) {
                collectParents(*c);
            }
        }
    };
    collectParents(component);

    // check overrides
    for (const AstRelation* relation : component.getRelations()) {
        if (component.getOverridden().count(relation->getQualifiedName().getQualifiers()[0]) != 0u) {
            report.addError("Override of non-inherited relation " +
                                    relation->getQualifiedName().getQualifiers()[0] + " in component " +
                                    component.getComponentType()->getName(),
                    component.getSrcLoc());
        }
    }
    for (const AstComponent* parent : parents) {
        for (const AstRelation* relation : parent->getRelations()) {
<<<<<<< HEAD
            if ((component.getOverridden().count(relation->getName().getNames()[0]) != 0u) &&
                    !relation->hasQualifier(RelationQualifier::OVERRIDABLE)) {
                report.addError("Override of non-overridable relation " + relation->getName().getNames()[0] +
                                        " in component " + component.getComponentType()->getName(),
=======
            if ((component.getOverridden().count(relation->getQualifiedName().getQualifiers()[0]) != 0u) &&
                    !relation->isOverridable()) {
                report.addError("Override of non-overridable relation " +
                                        relation->getQualifiedName().getQualifiers()[0] + " in component " +
                                        component.getComponentType()->getName(),
>>>>>>> d3de249d
                        component.getSrcLoc());
            }
        }
    }

    // check for a cycle
    if (parents.find(&component) != parents.end()) {
        report.addError(
                "Invalid cycle in inheritance for component " + component.getComponentType()->getName(),
                component.getSrcLoc());
    }

    // -- nested components --

    // check nested components
    for (const auto& cur : component.getComponents()) {
        checkComponent(report, &component, componentLookup, *cur, activeBinding);
    }

    // check nested instantiations
    for (const auto& cur : component.getInstantiations()) {
        checkComponentInit(report, &component, componentLookup, *cur, activeBinding);
    }
}

void AstComponentChecker::checkComponents(
        ErrorReport& report, const AstProgram& program, const ComponentLookup& componentLookup) {
    for (AstComponent* cur : program.getComponents()) {
        checkComponent(report, nullptr, componentLookup, *cur, TypeBinding());
    }

    for (AstComponentInit* cur : program.getComponentInstantiations()) {
        checkComponentInit(report, nullptr, componentLookup, *cur, TypeBinding());
    }
}

// Check that component names are disjoint from type and relation names.
void AstComponentChecker::checkComponentNamespaces(ErrorReport& report, const AstProgram& program) {
    std::map<std::string, SrcLocation> names;

    // Type and relation name error reporting performed by the AstSemanticChecker instead

    // Find all names and report redeclarations as we go.
    for (const auto& type : program.getTypes()) {
        const std::string name = toString(type->getQualifiedName());
        if (names.count(name) == 0u) {
            names[name] = type->getSrcLoc();
        }
    }

    for (const auto& rel : program.getRelations()) {
        const std::string name = toString(rel->getQualifiedName());
        if (names.count(name) == 0u) {
            names[name] = rel->getSrcLoc();
        }
    }

    // Note: Nested component and instance names are not obtained.
    for (const auto& comp : program.getComponents()) {
        const std::string name = toString(comp->getComponentType()->getName());
        if (names.count(name) != 0u) {
            report.addError("Name clash on component " + name, comp->getSrcLoc());
        } else {
            names[name] = comp->getSrcLoc();
        }
    }

    for (const auto& inst : program.getComponentInstantiations()) {
        const std::string name = toString(inst->getInstanceName());
        if (names.count(name) != 0u) {
            report.addError("Name clash on instantiation " + name, inst->getSrcLoc());
        } else {
            names[name] = inst->getSrcLoc();
        }
    }
}
}  // namespace souffle<|MERGE_RESOLUTION|>--- conflicted
+++ resolved
@@ -148,18 +148,11 @@
     }
     for (const AstComponent* parent : parents) {
         for (const AstRelation* relation : parent->getRelations()) {
-<<<<<<< HEAD
-            if ((component.getOverridden().count(relation->getName().getNames()[0]) != 0u) &&
+            if ((component.getOverridden().count(relation->getQualifiedName().getQualifiers()[0]) != 0u) &&
                     !relation->hasQualifier(RelationQualifier::OVERRIDABLE)) {
-                report.addError("Override of non-overridable relation " + relation->getName().getNames()[0] +
-                                        " in component " + component.getComponentType()->getName(),
-=======
-            if ((component.getOverridden().count(relation->getQualifiedName().getQualifiers()[0]) != 0u) &&
-                    !relation->isOverridable()) {
                 report.addError("Override of non-overridable relation " +
                                         relation->getQualifiedName().getQualifiers()[0] + " in component " +
                                         component.getComponentType()->getName(),
->>>>>>> d3de249d
                         component.getSrcLoc());
             }
         }
