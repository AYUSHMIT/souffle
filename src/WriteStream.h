/*
 * Souffle - A Datalog Compiler
 * Copyright (c) 2013, 2014, Oracle and/or its affiliates. All rights reserved
 * Licensed under the Universal Permissive License v 1.0 as shown at:
 * - https://opensource.org/licenses/UPL
 * - <souffle root>/licenses/SOUFFLE-UPL.txt
 */

/************************************************************************
 *
 * @file WriteStream.h
 *
 ***********************************************************************/

#pragma once

#include "IODirectives.h"
#include "RamPrimitiveTypes.h"
#include "RamTypes.h"
#include "SymbolTable.h"

#include <cassert>
#include <string>
#include <vector>

namespace souffle {

class WriteStream {
public:
<<<<<<< HEAD
    WriteStream(const std::vector<RamPrimitiveType>& symbolMask, const SymbolTable& symbolTable,
            const bool prov, const size_t numberOfHeights, bool summary = false)
            : symbolMask(symbolMask), symbolTable(symbolTable), isProvenance(prov), summary(summary),
              arity(symbolMask.size() - (prov ? (numberOfHeights + 1) : 0)) {}
=======
    WriteStream(const std::vector<bool>& symbolMask, const SymbolTable& symbolTable,
            const size_t auxiliaryArity, bool summary = false)
            : symbolMask(symbolMask), symbolTable(symbolTable), summary(summary),
              arity(symbolMask.size() - auxiliaryArity) {}
>>>>>>> 20b1c7ae
    template <typename T>
    void writeAll(const T& relation) {
        if (summary) {
            return writeSize(relation.size());
        }
        auto lease = symbolTable.acquireLock();
        (void)lease;
        if (arity == 0) {
            if (relation.begin() != relation.end()) {
                writeNullary();
            }
            return;
        }
        for (const auto& current : relation) {
            writeNext(current);
        }
    }
    template <typename T>
    void writeSize(const T& relation) {
        writeSize(relation.size());
    }

    virtual ~WriteStream() = default;

protected:
    const std::vector<RamPrimitiveType>& symbolMask;
    const SymbolTable& symbolTable;
    const bool summary;
    const size_t arity;

    virtual void writeNullary() = 0;
    virtual void writeNextTuple(const RamDomain* tuple) = 0;
    virtual void writeSize(std::size_t size) {
        assert(false && "attempting to print size of a write operation");
    }
    template <typename Tuple>
    void writeNext(const Tuple tuple) {
        writeNextTuple(tuple.data);
    }
    void writeNextTupleElement(std::ostream& destination, RamPrimitiveType type, RamDomain value) {
        switch (type) {
            case RamPrimitiveType::String:
                destination << symbolTable.unsafeResolve(value);
                break;
            case RamPrimitiveType::Signed:
                destination << value;
                break;
            case RamPrimitiveType::Unsigned:
                destination << ramBitCast<RamUnsigned>(value);
                break;
            case RamPrimitiveType::Float:
                destination << ramBitCast<RamFloat>(value);
                break;
            case RamPrimitiveType::Record:
                assert(false && "Record not suported here");  // What should happen here?
        }
    }
};

class WriteStreamFactory {
public:
<<<<<<< HEAD
    virtual std::unique_ptr<WriteStream> getWriter(const std::vector<RamPrimitiveType>& symbolMask,
            const SymbolTable& symbolTable, const IODirectives& ioDirectives, const bool provenance,
            const size_t numberOfHeights) = 0;
=======
    virtual std::unique_ptr<WriteStream> getWriter(const std::vector<bool>& symbolMask,
            const SymbolTable& symbolTable, const IODirectives& ioDirectives,
            const size_t auxiliaryArity) = 0;
>>>>>>> 20b1c7ae
    virtual const std::string& getName() const = 0;
    virtual ~WriteStreamFactory() = default;
};

template <>
inline void WriteStream::writeNext(const RamDomain* tuple) {
    writeNextTuple(tuple);
}

} /* namespace souffle */<|MERGE_RESOLUTION|>--- conflicted
+++ resolved
@@ -27,17 +27,10 @@
 
 class WriteStream {
 public:
-<<<<<<< HEAD
     WriteStream(const std::vector<RamPrimitiveType>& symbolMask, const SymbolTable& symbolTable,
-            const bool prov, const size_t numberOfHeights, bool summary = false)
-            : symbolMask(symbolMask), symbolTable(symbolTable), isProvenance(prov), summary(summary),
-              arity(symbolMask.size() - (prov ? (numberOfHeights + 1) : 0)) {}
-=======
-    WriteStream(const std::vector<bool>& symbolMask, const SymbolTable& symbolTable,
             const size_t auxiliaryArity, bool summary = false)
             : symbolMask(symbolMask), symbolTable(symbolTable), summary(summary),
               arity(symbolMask.size() - auxiliaryArity) {}
->>>>>>> 20b1c7ae
     template <typename T>
     void writeAll(const T& relation) {
         if (summary) {
@@ -99,15 +92,9 @@
 
 class WriteStreamFactory {
 public:
-<<<<<<< HEAD
     virtual std::unique_ptr<WriteStream> getWriter(const std::vector<RamPrimitiveType>& symbolMask,
-            const SymbolTable& symbolTable, const IODirectives& ioDirectives, const bool provenance,
-            const size_t numberOfHeights) = 0;
-=======
-    virtual std::unique_ptr<WriteStream> getWriter(const std::vector<bool>& symbolMask,
             const SymbolTable& symbolTable, const IODirectives& ioDirectives,
             const size_t auxiliaryArity) = 0;
->>>>>>> 20b1c7ae
     virtual const std::string& getName() const = 0;
     virtual ~WriteStreamFactory() = default;
 };
