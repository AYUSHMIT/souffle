--- conflicted
+++ resolved
@@ -102,19 +102,8 @@
 protected:
     /** relation environment type */
     using relation_map = std::map<std::string, InterpreterRelation*>;
-
-<<<<<<< HEAD
+  
     using index_set = btree_multiset<const RamDomain*, InterpreterIndex::comparator, std::allocator<const RamDomain*>, 512>;
-=======
-    /** Evaluate value */
-    RamDomain evalExpr(const RamExpression& value, const InterpreterContext& ctxt = InterpreterContext());
-
-    /** Evaluate operation */
-    void evalOp(const RamOperation& op, const InterpreterContext& args = InterpreterContext());
-
-    /** Evaluate conditions */
-    bool evalCond(const RamCondition& cond, const InterpreterContext& ctxt = InterpreterContext());
->>>>>>> 7ce84469
 
     /** Insert Logger */
     void insertTimerAt(size_t index, Logger* timer) {
