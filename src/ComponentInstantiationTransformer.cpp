/*
 * Souffle - A Datalog Compiler
 * Copyright (c) 2015, Oracle and/or its affiliates. All rights reserved
 * Licensed under the Universal Permissive License v 1.0 as shown at:
 * - https://opensource.org/licenses/UPL
 * - <souffle root>/licenses/SOUFFLE-UPL.txt
 */

/************************************************************************
 *
 * @file ComponentInstantiationTransformer.cpp
 *
 * Instantiate Components
 *
 ***********************************************************************/

#include "ComponentInstantiationTransformer.h"
#include "AstAttribute.h"
#include "AstClause.h"
#include "AstComponent.h"
#include "AstIO.h"
#include "AstLiteral.h"
#include "AstProgram.h"
#include "AstQualifiedName.h"
#include "AstRelation.h"
#include "AstTranslationUnit.h"
#include "AstVisitor.h"
#include "ComponentLookupAnalysis.h"
#include "ErrorReport.h"
#include "Util.h"
#include <algorithm>
#include <memory>

namespace souffle {

class AstNode;

namespace {

static const unsigned int MAX_INSTANTIATION_DEPTH = 1000;

/**
 * A container type for the (instantiated) content of a component.
 */
struct ComponentContent {
    std::vector<std::unique_ptr<AstType>> types;
    std::vector<std::unique_ptr<AstRelation>> relations;
    std::vector<std::unique_ptr<AstIO>> ios;
    std::vector<std::unique_ptr<AstClause>> clauses;

    void add(std::unique_ptr<AstType>& type, ErrorReport& report) {
        // add to result content (check existence first)
        auto foundItem =
                std::find_if(types.begin(), types.end(), [&](const std::unique_ptr<AstType>& element) {
                    return (element->getQualifiedName() == type->getQualifiedName());
                });
        if (foundItem != types.end()) {
            Diagnostic err(Diagnostic::ERROR,
                    DiagnosticMessage(
                            "Redefinition of type " + toString(type->getQualifiedName()), type->getSrcLoc()),
                    {DiagnosticMessage("Previous definition", (*foundItem)->getSrcLoc())});
            report.addDiagnostic(err);
        }
        types.push_back(std::move(type));
    }

    void add(std::unique_ptr<AstRelation>& rel, ErrorReport& report) {
        // add to result content (check existence first)
        auto foundItem = std::find_if(
                relations.begin(), relations.end(), [&](const std::unique_ptr<AstRelation>& element) {
                    return (element->getQualifiedName() == rel->getQualifiedName());
                });
        if (foundItem != relations.end()) {
            Diagnostic err(Diagnostic::ERROR,
                    DiagnosticMessage("Redefinition of relation " + toString(rel->getQualifiedName()),
                            rel->getSrcLoc()),
                    {DiagnosticMessage("Previous definition", (*foundItem)->getSrcLoc())});
            report.addDiagnostic(err);
        }
        relations.push_back(std::move(rel));
    }

<<<<<<< HEAD
    void add(std::unique_ptr<AstClause>& clause, ErrorReport& report) {
        clauses.push_back(std::move(clause));
    }

    void add(std::unique_ptr<AstIO>& directive, ErrorReport& report) {
=======
    void add(std::unique_ptr<AstIO>& newIO, ErrorReport& report) {
>>>>>>> a9861d56
        // Check if i/o directive already exists
        auto foundItem = std::find_if(ios.begin(), ios.end(), [&](const std::unique_ptr<AstIO>& io) {
            return io->getQualifiedName() == newIO->getQualifiedName();
        });
        // if yes, add error
        if (foundItem != ios.end()) {
            auto type = (*foundItem)->getType();
            if (type == newIO->getType() && newIO->getType() != AstIO::OutputIO) {
                Diagnostic err(Diagnostic::ERROR,
                        DiagnosticMessage("Redefinition I/O operation " + toString(newIO->getQualifiedName()),
                                newIO->getSrcLoc()),
                        {DiagnosticMessage("Previous definition", (*foundItem)->getSrcLoc())});
                report.addDiagnostic(err);
            }
        }
        // if not, add it
        ios.push_back(std::move(newIO));
    }
};

/**
 * Recursively computes the set of relations (and included clauses) introduced
 * by this init statement enclosed within the given scope.
 */
ComponentContent getInstantiatedContent(AstProgram& program, const AstComponentInit& componentInit,
        const AstComponent* enclosingComponent, const ComponentLookup& componentLookup,
        std::vector<std::unique_ptr<AstClause>>& orphans, ErrorReport& report,
        const TypeBinding& binding = TypeBinding(), unsigned int maxDepth = MAX_INSTANTIATION_DEPTH);

/**
 * Collects clones of all the content in the given component and its base components.
 */
void collectContent(AstProgram& program, const AstComponent& component, const TypeBinding& binding,
        const AstComponent* enclosingComponent, const ComponentLookup& componentLookup, ComponentContent& res,
        std::vector<std::unique_ptr<AstClause>>& orphans, const std::set<std::string>& overridden,
        ErrorReport& report, unsigned int maxInstantiationDepth) {
    // start with relations and clauses of the base components
    for (const auto& base : component.getBaseComponents()) {
        const AstComponent* comp = componentLookup.getComponent(enclosingComponent, base->getName(), binding);
        if (comp != nullptr) {
            // link formal with actual type parameters
            const auto& formalParams = comp->getComponentType()->getTypeParameters();
            const auto& actualParams = base->getTypeParameters();

            // update type binding
            TypeBinding activeBinding = binding.extend(formalParams, actualParams);

            for (const auto& cur : comp->getInstantiations()) {
                // instantiate sub-component
                ComponentContent content = getInstantiatedContent(program, *cur, enclosingComponent,
                        componentLookup, orphans, report, activeBinding, maxInstantiationDepth - 1);

                // process types
                for (auto& type : content.types) {
                    res.add(type, report);
                }

                // process relations
                for (auto& rel : content.relations) {
                    res.add(rel, report);
                }

                // process clauses
                for (auto& clause : content.clauses) {
                    res.add(clause, report);
                }

                // process io directives
                for (auto& io : content.ios) {
                    res.add(io, report);
                }
            }

            // collect definitions from base type
            std::set<std::string> superOverridden;
            superOverridden.insert(overridden.begin(), overridden.end());
            superOverridden.insert(component.getOverridden().begin(), component.getOverridden().end());
            collectContent(program, *comp, activeBinding, comp, componentLookup, res, orphans,
                    superOverridden, report, maxInstantiationDepth);
        }
    }

    // and continue with the local types
    for (const auto& cur : component.getTypes()) {
        // create a clone
        std::unique_ptr<AstType> type(cur->clone());

        // instantiate elements of union types
        visitDepthFirst(*type, [&](const AstUnionType& type) {
            for (const auto& name : type.getTypes()) {
                AstQualifiedName newName = binding.find(name);
                if (!newName.empty()) {
                    const_cast<AstQualifiedName&>(name) = newName;
                }
            }
        });

        // instantiate elements of record types
        visitDepthFirst(*type, [&](const AstRecordType& type) {
            for (const auto& field : type.getFields()) {
                AstQualifiedName newName = binding.find(field.type);
                if (!newName.empty()) {
                    const_cast<AstQualifiedName&>(field.type) = newName;
                }
            }
        });

        // add to result list (check existence first)
        res.add(type, report);
    }

    // and the local relations
    for (const auto& cur : component.getRelations()) {
        // create a clone
        std::unique_ptr<AstRelation> rel(cur->clone());

        // update attribute types
        for (AstAttribute* attr : rel->getAttributes()) {
            AstQualifiedName forward = binding.find(attr->getTypeName());
            if (!forward.empty()) {
                attr->setTypeName(forward);
            }
        }

        // add to result list (check existence first)
        res.add(rel, report);
    }

    // and the local io directives
    for (const auto& io : component.getIOs()) {
        // create a clone
        std::unique_ptr<AstIO> instantiatedIO(io->clone());

        res.add(instantiatedIO, report);
    }

    // index the available relations
    std::map<AstQualifiedName, AstRelation*> index;
    for (const auto& cur : res.relations) {
        index[cur->getQualifiedName()] = cur.get();
    }

    // add the local clauses
    // TODO: check orphans
    for (const auto& cur : component.getClauses()) {
        if (overridden.count(cur->getHead()->getQualifiedName().getQualifiers()[0]) == 0) {
            AstRelation* rel = index[cur->getHead()->getQualifiedName()];
            if (rel != nullptr) {
                std::unique_ptr<AstClause> instantiatedClause(cur->clone());
                res.add(instantiatedClause, report);
            } else {
                orphans.emplace_back(cur->clone());
            }
        }
    }

    // add orphan clauses at the current level if they can be resolved
    for (auto iter = orphans.begin(); iter != orphans.end();) {
        auto& cur = *iter;
        AstRelation* rel = index[cur->getHead()->getQualifiedName()];
        if (rel != nullptr) {
            // add orphan to current instance and delete from orphan list
            std::unique_ptr<AstClause> instantiatedClause(cur->clone());
            res.add(instantiatedClause, report);
            iter = orphans.erase(iter);
        } else {
            ++iter;
        }
    }
}

ComponentContent getInstantiatedContent(AstProgram& program, const AstComponentInit& componentInit,
        const AstComponent* enclosingComponent, const ComponentLookup& componentLookup,
        std::vector<std::unique_ptr<AstClause>>& orphans, ErrorReport& report, const TypeBinding& binding,
        unsigned int maxDepth) {
    // start with an empty list
    ComponentContent res;

    if (maxDepth == 0) {
        report.addError("Component instantiation limit reached", componentInit.getSrcLoc());
        return res;
    }

    // get referenced component
    const AstComponent* component = componentLookup.getComponent(
            enclosingComponent, componentInit.getComponentType()->getName(), binding);
    if (component == nullptr) {
        // this component is not defined => will trigger a semantic error
        return res;
    }

    // update type biding
    const auto& formalParams = component->getComponentType()->getTypeParameters();
    const auto& actualParams = componentInit.getComponentType()->getTypeParameters();
    TypeBinding activeBinding = binding.extend(formalParams, actualParams);

    // instantiated nested components
    for (const auto& cur : component->getInstantiations()) {
        // get nested content
        ComponentContent nestedContent = getInstantiatedContent(
                program, *cur, component, componentLookup, orphans, report, activeBinding, maxDepth - 1);

        // add types
        for (auto& type : nestedContent.types) {
            res.add(type, report);
        }

        // add relations
        for (auto& rel : nestedContent.relations) {
            res.add(rel, report);
        }

        // add clauses
        for (auto& clause : nestedContent.clauses) {
            res.add(clause, report);
        }

        // add IO directives
        for (auto& io : nestedContent.ios) {
            res.add(io, report);
        }
    }

    // collect all content in this component
    std::set<std::string> overridden;
    collectContent(program, *component, activeBinding, enclosingComponent, componentLookup, res, orphans,
            overridden, report, maxDepth);

    // update type names
    std::map<AstQualifiedName, AstQualifiedName> typeNameMapping;
    for (const auto& cur : res.types) {
        auto newName = componentInit.getInstanceName() + cur->getQualifiedName();
        typeNameMapping[cur->getQualifiedName()] = newName;
        cur->setQualifiedName(newName);
    }

    // update relation names
    std::map<AstQualifiedName, AstQualifiedName> relationNameMapping;
    for (const auto& cur : res.relations) {
        auto newName = componentInit.getInstanceName() + cur->getQualifiedName();
        relationNameMapping[cur->getQualifiedName()] = newName;
        cur->setQualifiedName(newName);
    }

    // create a helper function fixing type and relation references
    auto fixNames = [&](const AstNode& node) {
        // rename attribute types in headers
        visitDepthFirst(node, [&](const AstAttribute& attr) {
            auto pos = typeNameMapping.find(attr.getTypeName());
            if (pos != typeNameMapping.end()) {
                const_cast<AstAttribute&>(attr).setTypeName(pos->second);
            }
        });

        // rename atoms in clauses
        visitDepthFirst(node, [&](const AstAtom& atom) {
            auto pos = relationNameMapping.find(atom.getQualifiedName());
            if (pos != relationNameMapping.end()) {
                const_cast<AstAtom&>(atom).setQualifiedName(pos->second);
            }
        });

        // rename IO directives
        visitDepthFirst(node, [&](const AstIO& io) {
            auto pos = relationNameMapping.find(io.getQualifiedName());
            if (pos != relationNameMapping.end()) {
                const_cast<AstIO&>(io).setQualifiedName(pos->second);
            }
        });

        // rename field types in records
        visitDepthFirst(node, [&](const AstRecordType& recordType) {
            auto& fields = recordType.getFields();
            for (size_t i = 0; i < fields.size(); i++) {
                auto& field = fields[i];
                auto pos = typeNameMapping.find(field.type);
                if (pos != typeNameMapping.end()) {
                    const_cast<AstRecordType&>(recordType).setFieldType(i, pos->second);
                }
            }
        });

        // rename variant types in unions
        visitDepthFirst(node, [&](const AstUnionType& unionType) {
            auto& variants = unionType.getTypes();
            for (size_t i = 0; i < variants.size(); i++) {
                auto pos = typeNameMapping.find(variants[i]);
                if (pos != typeNameMapping.end()) {
                    const_cast<AstUnionType&>(unionType).setVariantType(i, pos->second);
                }
            }
        });

        // rename type information in typecast
        visitDepthFirst(node, [&](const AstTypeCast& cast) {
            auto pos = typeNameMapping.find(cast.getType());
            if (pos != typeNameMapping.end()) {
                const_cast<AstTypeCast&>(cast).setType(pos->second);
            }
        });
    };

    // rename attributes in relation decls
    for (const auto& cur : res.relations) {
        fixNames(*cur);
    }

    // rename added clauses
    for (const auto& cur : res.clauses) {
        fixNames(*cur);
    }

    // rename orphans
    for (const auto& cur : orphans) {
        fixNames(*cur);
    }

    // rename io directives
    for (const auto& cur : res.ios) {
        fixNames(*cur);
    }

    // rename subtypes
    for (const auto& cur : res.types) {
        fixNames(*cur);
    }

    // done
    return res;
}
}  // namespace

bool ComponentInstantiationTransformer::transform(AstTranslationUnit& translationUnit) {
    // TODO: Do this without being a friend class of AstProgram

    AstProgram& program = *translationUnit.getProgram();

    auto* componentLookup = translationUnit.getAnalysis<ComponentLookup>();

    for (const auto& cur : program.instantiations) {
        std::vector<std::unique_ptr<AstClause>> orphans;

        ComponentContent content = getInstantiatedContent(
                program, *cur, nullptr, *componentLookup, orphans, translationUnit.getErrorReport());
        for (auto& type : content.types) {
            program.types.push_back(std::move(type));
        }
        for (auto& rel : content.relations) {
            program.relations.push_back(std::move(rel));
        }
        for (auto& clause : content.clauses) {
            program.clauses.push_back(std::move(clause));
        }
        for (auto& orphan : orphans) {
            program.clauses.push_back(std::move(orphan));
        }
        for (auto& io : content.ios) {
            program.ios.push_back(std::move(io));
        }
    }

    // delete components and instantiations
    program.instantiations.clear();
    program.components.clear();

    return true;
}

}  // end namespace souffle<|MERGE_RESOLUTION|>--- conflicted
+++ resolved
@@ -80,15 +80,11 @@
         relations.push_back(std::move(rel));
     }
 
-<<<<<<< HEAD
     void add(std::unique_ptr<AstClause>& clause, ErrorReport& report) {
         clauses.push_back(std::move(clause));
     }
 
-    void add(std::unique_ptr<AstIO>& directive, ErrorReport& report) {
-=======
     void add(std::unique_ptr<AstIO>& newIO, ErrorReport& report) {
->>>>>>> a9861d56
         // Check if i/o directive already exists
         auto foundItem = std::find_if(ios.begin(), ios.end(), [&](const std::unique_ptr<AstIO>& io) {
             return io->getQualifiedName() == newIO->getQualifiedName();
