// verify the relation copy eraser doesn't inline relations with unifications in their head.

.decl A(x: number, y: number)
A(0, 0).
A(1, 0).

.decl B(x: number, y: number)
B(z, z) :- A(z, z).

.decl C(a: number, b: number)
.output C
C(a, b) :- B(a, b).

// same idea, but now verify that we handle records correctly
.type R0 = [x:number, y:number]
.decl d,e(x:number, y:R0)
.decl record0(x:number, y:number)
.output record0

d(0,[0,1]).
d(0,[1,0]).
d(1,[1,1]).
e(x0, [x,x]) :- d(x0, [x,x]).
record0(x, y) :- e(x, [y,_]).


.type R1 = [x:number]
.decl f,g(x:number, y:R1)
.decl record1(x:number, y:number)
.output record1

f(0,[0]).
f(0,[1]).
f(1,[1]).
g(x, [x]) :- f(x, [x]).
record1(x, y) :- g(x, [y]).

<<<<<<< HEAD

// small test case for issue #1770
.decl hnwC(A:float)
.decl anHG(A:float)
.decl fydL(A:float) inline
.decl HhJv(A:float)
.decl wvhB(A:float)
.decl lItv(A:float)

fydL(a) :- hnwC(a).
HhJv(r) :- hnwC(r).
lItv(e), anHG(dXn) :- wvhB(dXn), hnwC(e), !HhJv(_).
=======
// Another test case (see Issue #1774)

.decl aX(x:number)
.decl bX(x:number, y:number)
.decl cX(x:number)
.decl dX(A:number, B:number, C:number)
.decl eX(A:number, B:number)
.decl fX(A:number)
.decl outX(A:number)

cX(x)  :- aX(x), y=0.
dX(q,V,O) :- bX(O,V), aX(q).
fX(x) :- cX(x).
outX(Y) :- dX(f,Y,f), fX(c), eX(a,b).

.output outX
>>>>>>> 0039580e
<|MERGE_RESOLUTION|>--- conflicted
+++ resolved
@@ -35,8 +35,6 @@
 g(x, [x]) :- f(x, [x]).
 record1(x, y) :- g(x, [y]).
 
-<<<<<<< HEAD
-
 // small test case for issue #1770
 .decl hnwC(A:float)
 .decl anHG(A:float)
@@ -48,9 +46,8 @@
 fydL(a) :- hnwC(a).
 HhJv(r) :- hnwC(r).
 lItv(e), anHG(dXn) :- wvhB(dXn), hnwC(e), !HhJv(_).
-=======
+
 // Another test case (see Issue #1774)
-
 .decl aX(x:number)
 .decl bX(x:number, y:number)
 .decl cX(x:number)
@@ -64,5 +61,4 @@
 fX(x) :- cX(x).
 outX(Y) :- dX(f,Y,f), fX(c), eX(a,b).
 
-.output outX
->>>>>>> 0039580e
+.output outX