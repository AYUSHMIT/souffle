--- conflicted
+++ resolved
@@ -1,36 +1,8 @@
-<<<<<<< HEAD
 # Souffle - A Datalog Compiler
-# Copyright (c) 2013, 2015, Oracle and/or its affiliates. All rights reserved.
+# Copyright (c) 2013, 2015, 2016 Oracle and/or its affiliates. All rights reserved.
 # Licensed under the Universal Permissive License v 1.0 as shown at:
 # - https://opensource.org/licenses/UPL
 # - <souffle root>/licenses/SOUFFLE-UPL.txt
-=======
-# Copyright (c) 2013, 2015, 2016 Oracle and/or its affiliates. All rights reserved.
-#
-# The Universal Permissive License (UPL), Version 1.0
-#
-# Subject to the condition set forth below, permission is hereby granted to any person obtaining a copy of this software,
-# associated documentation and/or data (collectively the "Software"), free of charge and under any and all copyright rights in the 
-# Software, and any and all patent rights owned or freely licensable by each licensor hereunder covering either (i) the unmodified 
-# Software as contributed to or provided by such licensor, or (ii) the Larger Works (as defined below), to deal in both
-# 
-# (a) the Software, and
-# (b) any piece of software and/or hardware listed in the lrgrwrks.txt file if one is included with the Software (each a “Larger
-# Work” to which the Software is contributed by such licensors),
-#
-# without restriction, including without limitation the rights to copy, create derivative works of, display, perform, and 
-# distribute the Software and make, use, sell, offer for sale, import, export, have made, and have sold the Software and the 
-# Larger Work(s), and to sublicense the foregoing rights on either these or other terms.
-#
-# This license is subject to the following condition:
-# The above copyright notice and either this complete permission notice or at a minimum a reference to the UPL must be included in 
-# all copies or substantial portions of the Software.
-#
-# THE SOFTWARE IS PROVIDED "AS IS", WITHOUT WARRANTY OF ANY KIND, EXPRESS OR IMPLIED, INCLUDING BUT NOT LIMITED TO THE WARRANTIES
-# OF MERCHANTABILITY, FITNESS FOR A PARTICULAR PURPOSE AND NONINFRINGEMENT. IN NO EVENT SHALL THE AUTHORS OR COPYRIGHT HOLDERS BE
-# LIABLE FOR ANY CLAIM, DAMAGES OR OTHER LIABILITY, WHETHER IN AN ACTION OF CONTRACT, TORT OR OTHERWISE, ARISING FROM, OUT OF OR
-# IN CONNECTION WITH THE SOFTWARE OR THE USE OR OTHER DEALINGS IN THE SOFTWARE.
->>>>>>> ea0b2e1f
 
 AT_INIT([Souffle])
 AT_COPYRIGHT([Copyright (c) 2013-15, Oracle and/or its affiliates.])
@@ -114,9 +86,6 @@
  SAME_FILES([num.generated],[num.expected])
 ])
 
-<<<<<<< HEAD
-dnl Execute a negative test case for a given flag configuration
-=======
 dnl Define all possible souffle-profile commands for testing
 m4_define([PROFILE_COMMANDS],[dnl
 ["rel"],dnl
@@ -162,7 +131,6 @@
 ])
 
 dnl Execute a negative test case for a given flag configuration 
->>>>>>> ea0b2e1f
 dnl $1 -- test case
 dnl $2 -- category
 m4_define([TEST_EVAL_ERROR],[
